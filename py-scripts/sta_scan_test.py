--- conflicted
+++ resolved
@@ -82,7 +82,6 @@
         self.station_profile.mode = mode
 
     def start(self):
-<<<<<<< HEAD
         if self.use_existing_station:
             # bring up existing sta list
             #print(self.sta_list)
@@ -99,37 +98,6 @@
 
         if self.debug:
             print("ports are admin-up, initiating scan requests.")
-
-        # Request port-table info for stations on each resource.
-        #stations = [LFUtils.name_to_eid(x) for x in self.sta_list]
-        #stations = pd.DataFrame(stations)
-        #resources = stations[1].unique()
-        #interfaces = list()
-        #for resource in resources:
-        #    if self.debug:
-        #        print("Requesting port listing on resource: %s"%(resource))
-        #    shelf = stations[0][0]
-        #    resource_station = list(stations[stations[1] == resource][2])
-        #    url = '/port/%s/%s/%s' % (shelf, resource, ','.join(resource_station))
-        #    if self.debug:
-        #        print("Requesting station scan on resource with url: %s"%(url))
-        #    response = self.json_get(url)
-        #    if 'interface' in response.keys():
-        #        interface = response['interface']
-        #        interfaces.append(interface)
-        #    elif 'interfaces' in response.keys():
-        #        response_interfaces = response['interfaces']
-        #        for interface in response_interfaces:
-        #            for item in interface.values():
-        #                interfaces.append(item)
-
-        #df = pd.DataFrame(interfaces)
-        #stations = df[df['port type'] == 'WIFI-STA']
-        #stations = list(stations.drop_duplicates('parent dev')['alias'])
-        #stations = [station for station in stations if station in self.sta_list]
-
-        #if self.debug:
-        #    print("interfaces: %s\nstations: %s"%(interfaces, stations))
 
         # Start scan on all stations.
         for port in self.sta_list:
@@ -175,57 +143,6 @@
                     for name, info in result.items():
                         print(fmt % (port[1], port[2], info['bss'], info['signal'], info['ssid'],
                                      info['channel'], info['frequency'], info['age']))
-=======
-        try:
-            self.station_profile.admin_up()
-            print(self.sta_list)
-            LFUtils.wait_until_ports_admin_up(base_url=self.lfclient_url, port_list=self.station_profile.station_names,
-                                              debug_=self.debug)
-            stations = [LFUtils.name_to_eid(x) for x in self.sta_list]
-            stations = pd.DataFrame(stations)
-            resources = stations[1].unique()
-            interfaces = list()
-            for resource in resources:
-                shelf = stations[0][0]
-                resource_station = list(stations[stations[1] == resource][2])
-                url = '/port/%s/%s/%s' % (shelf, resource, ','.join(resource_station))
-                response = self.json_get(url)
-                if 'interface' in response.keys():
-                    interface = response['interface']
-                    interfaces.append(interface)
-                elif 'interfaces' in response.keys():
-                    response_interfaces = response['interfaces']
-                    for interface in response_interfaces:
-                        for item in interface.values():
-                            interfaces.append(item)
-            df = pd.DataFrame(interfaces)
-            stations = df[df['port type'] == 'WIFI-STA']
-            stations = list(stations.drop_duplicates('parent dev')['alias'])
-            stations = [station for station in stations if station in self.sta_list]
-
-            for port in stations:
-                port = LFUtils.name_to_eid(port)
-                data = {
-                    "shelf": port[0],
-                    "resource": port[1],
-                    "port": port[2]
-                }
-                self.json_post("/cli-json/scan_wifi", data)
-                time.sleep(15)
-                scan_results = self.json_get("scanresults/%s/%s/%s" % (port[0], port[1], port[2]))
-                if self.csv_output:
-                    results = scan_results['scan-results']
-                    df = pd.DataFrame([list(result.values())[0] for result in results])
-                    df.to_csv(self.csv_output)
-                    print('CSV output saved at %s' % self.csv_output)
-                else:
-                    print("{0:<23}".format("BSS"), "{0:<7}".format("Signal"), "{0:<5}".format("SSID"))
-                    for result in scan_results['scan-results']:
-                        for name, info in result.items():
-                            print("%s\t%s\t%s" % (info['bss'], info['signal'], info['ssid']))
-        except Exception as e:
-            print(e)
->>>>>>> 7f6caf35
 
     def pre_cleanup(self):
         self.station_profile.cleanup(self.sta_list)
