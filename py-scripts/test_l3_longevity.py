--- conflicted
+++ resolved
@@ -61,7 +61,6 @@
     print("This script requires Python 3")
     exit(1)
 
- 
 sys.path.append(os.path.join(os.path.abspath(__file__ + "../../../")))
 
 lf_report = importlib.import_module("py-scripts.lf_report")
@@ -71,19 +70,6 @@
 csv_to_influx = importlib.import_module("py-scripts.csv_to_influx")
 InfluxRequest = importlib.import_module("py-dashboard.InfluxRequest")
 influx_add_parser_args = InfluxRequest.influx_add_parser_args
-
-<<<<<<< HEAD
-import argparse
-# from LANforge.lfcli_base import LFCliBase
-from LANforge import LFUtils
-# import realm
-from realm import Realm
-import time
-import datetime
-import subprocess
-import csv
-=======
->>>>>>> 974d04d1
 
 
 # This class handles running the test and generating reports.
@@ -310,24 +296,17 @@
 
         # print("endp-stats-for-port, port-eid: {}".format(eid_name))
         eid = self.name_to_eid(eid_name)
-        print("eid_name: {eid_name} eid: {eid}".format(eid_name=eid_name,eid=eid))
+        print("eid_name: {eid_name} eid: {eid}".format(eid_name=eid_name, eid=eid))
 
         # Convert all eid elements to strings
         eid[0] = str(eid[0])
         eid[1] = str(eid[1])
         eid[2] = str(eid[2])
 
-<<<<<<< HEAD
-        for e in endps:
-            # pprint(e)
-            eid_endp = e["eid"].split(".")
-            print("Comparing eid: ", eid, " to endp-id: ", eid_endp)
-=======
         for endp in endps:
             pprint(endp)
             eid_endp = endp["eid"].split(".")
-            print("Comparing eid:{eid} to endp-id {eid_endp}".format(eid=eid,eid_endp=eid_endp))
->>>>>>> 974d04d1
+            print("Comparing eid:{eid} to endp-id {eid_endp}".format(eid=eid, eid_endp=eid_endp))
             # Look through all the endpoints (endps), to find the port the eid_name is using.
             # The eid_name that has the same Shelf, Resource, and Port as the eid_endp (looking at all the endps)
             # Then read the eid_endp to get the delay, jitter and rx rate
@@ -338,15 +317,16 @@
                 jit += int(endp["jitter"])
                 name = endp["name"]
                 print("endp name {name}".format(name=name))
-                sta_name = name.replace('-A','')
-                #only the -A endpoint will be found so need to look 
-
+                sta_name = name.replace('-A', '')
+                # only the -A endpoint will be found so need to look
 
                 count += 1
-                print("Matched: name: {name} eid:{eid} to endp-id {eid_endp}".format(name=name,eid=eid,eid_endp=eid_endp))
+                print("Matched: name: {name} eid:{eid} to endp-id {eid_endp}".format(name=name, eid=eid,
+                                                                                     eid_endp=eid_endp))
             else:
                 name = endp["name"]
-                print("No Match: name: {name} eid:{eid} to endp-id {eid_endp}".format(name=name,eid=eid,eid_endp=eid_endp))
+                print("No Match: name: {name} eid:{eid} to endp-id {eid_endp}".format(name=name, eid=eid,
+                                                                                      eid_endp=eid_endp))
 
         if count > 1:
             lat = int(lat / count)
@@ -361,19 +341,19 @@
                     total_dl_rate += int(endp["rx rate"])
                     total_dl_rate_ll += int(endp["rx rate ll"])
                     total_dl_pkts_ll += int(endp["rx pkts ll"])
-                # -B upload side                    
-                else:                    
+                # -B upload side
+                else:
                     total_ul_rate += int(endp["rx rate"])
                     total_ul_rate_ll += int(endp["rx rate ll"])
                     total_ul_pkts_ll += int(endp["rx pkts ll"])
 
-
         return lat, jit, total_dl_rate, total_dl_rate_ll, total_dl_pkts_ll, total_ul_rate, total_ul_rate_ll, total_ul_pkts_ll
 
     # Query all endpoints to generate rx and other stats, returned
     # as an array of objects.
     def __get_rx_values(self):
-        endp_list = self.json_get("endp?fields=name,eid,delay,jitter,rx+rate,rx+rate+ll,rx+bytes,rx+drop+%25,rx+pkts+ll", debug_=False)
+        endp_list = self.json_get(
+            "endp?fields=name,eid,delay,jitter,rx+rate,rx+rate+ll,rx+bytes,rx+drop+%25,rx+pkts+ll", debug_=False)
         endp_rx_drop_map = {}
         endp_rx_map = {}
         our_endps = {}
@@ -395,11 +375,7 @@
                         endps.append(value)
                         print("endpoint: ", item, " value:\n")
                         pprint(value)
-<<<<<<< HEAD
-
-=======
-                        
->>>>>>> 974d04d1
+
                         for value_name, value in value.items():
                             if value_name == 'rx bytes':
                                 endp_rx_map[item] = value
@@ -425,14 +401,8 @@
                                 else:
                                     total_ul_ll += int(value)
 
-
-<<<<<<< HEAD
         # print("total-dl: ", total_dl, " total-ul: ", total_ul, "\n")
-        return endp_rx_map, endp_rx_drop_map, endps, total_dl, total_ul
-=======
-        #print("total-dl: ", total_dl, " total-ul: ", total_ul, "\n")
         return endp_rx_map, endp_rx_drop_map, endps, total_dl, total_ul, total_dl_ll, total_ul_ll
->>>>>>> 974d04d1
 
     # Common code to generate timestamp for CSV files.
     def time_stamp(self):
@@ -566,15 +536,9 @@
             ser = serial.Serial(self.ap_port, int(self.ap_baud), timeout=5)
             ss = SerialSpawn(ser)
             ss.sendline(str(self.ap_cmd_5g))
-<<<<<<< HEAD
             ss.expect([pexpect.TIMEOUT], timeout=1)  # do not detete line, waits for output
             ap_stats_5g = ss.before.decode('utf-8', 'ignore')
-            print("ap_stats_5g {}".format(ap_stats_5g))
-=======
-            ss.expect([pexpect.TIMEOUT], timeout=1) # do not detete line, waits for output
-            ap_stats_5g = ss.before.decode('utf-8','ignore')
             print("ap_stats_5g from AP: {}".format(ap_stats_5g))
->>>>>>> 974d04d1
 
         except:
             print("WARNING unable to read AP")
@@ -589,15 +553,9 @@
             ser = serial.Serial(self.ap_port, int(self.ap_baud), timeout=5)
             ss = SerialSpawn(ser)
             ss.sendline(str(self.ap_cmd_2g))
-<<<<<<< HEAD
             ss.expect([pexpect.TIMEOUT], timeout=1)  # do not detete line, waits for output
-            ap_stats = ss.before.decode('utf-8', 'ignore')
-            print("ap_stats_2g {}".format(ap_stats_2g))
-=======
-            ss.expect([pexpect.TIMEOUT], timeout=1) # do not detete line, waits for output
-            ap_stats_2g = ss.before.decode('utf-8','ignore')
+            ap_stats_2g = ss.before.decode('utf-8', 'ignore')
             print("ap_stats_2g from AP: {}".format(ap_stats_2g))
->>>>>>> 974d04d1
 
         except:
             print("WARNING unable to read AP")
@@ -612,15 +570,9 @@
             ser = serial.Serial(self.ap_port, int(self.ap_baud), timeout=5)
             ss = SerialSpawn(ser)
             ss.sendline(str(self.ap_chanim_cmd_5g))
-<<<<<<< HEAD
             ss.expect([pexpect.TIMEOUT], timeout=1)  # do not detete line, waits for output
             ap_chanim_stats_5g = ss.before.decode('utf-8', 'ignore')
-            print("ap_stats {}".format(ap_chanim_stats_5g))
-=======
-            ss.expect([pexpect.TIMEOUT], timeout=1) # do not detete line, waits for output
-            ap_chanim_stats_5g = ss.before.decode('utf-8','ignore')
             print("read_ap_chanim_stats_5g {}".format(ap_chanim_stats_5g))
->>>>>>> 974d04d1
 
         except:
             print("WARNING unable to read AP")
@@ -635,15 +587,9 @@
             ser = serial.Serial(self.ap_port, int(self.ap_baud), timeout=5)
             ss = SerialSpawn(ser)
             ss.sendline(str(self.ap_chanim_cmd_2g))
-<<<<<<< HEAD
             ss.expect([pexpect.TIMEOUT], timeout=1)  # do not detete line, waits for output
             ap_chanim_stats_2g = ss.before.decode('utf-8', 'ignore')
-            print("ap_stats {}".format(ap_chanim_stats_2g))
-=======
-            ss.expect([pexpect.TIMEOUT], timeout=1) # do not detete line, waits for output
-            ap_chanim_stats_2g = ss.before.decode('utf-8','ignore')
             print("read_ap_chanim_stats_2g {}".format(ap_chanim_stats_2g))
->>>>>>> 974d04d1
 
         except:
             print("WARNING unable to read AP")
@@ -771,11 +717,8 @@
                         self.epoch_time = int(time.time())
                         new_rx_values, rx_drop_percent, endps, total_dl_bps, total_ul_bps, total_dl_ll_bps, total_ul_ll_bps = self.__get_rx_values()
 
-<<<<<<< HEAD
-                        # print("main loop, total-dl: ", total_dl_bps, " total-ul: ", total_ul_bps)
-=======
-                        print("main loop, total-dl: ", total_dl_bps, " total-ul: ", total_ul_bps, " total-dl-ll: ", total_dl_ll_bps," total-ul-ll: ", total_ul_ll_bps)
->>>>>>> 974d04d1
+                        print("main loop, total-dl: ", total_dl_bps, " total-ul: ", total_ul_bps, " total-dl-ll: ",
+                              total_dl_ll_bps, " total-ul-ll: ", total_ul_ll_bps)
 
                         # AP OUTPUT
                         if self.ap_read:
@@ -791,21 +734,14 @@
                                 print("ap_stats {}".format(ap_stats_5g))
 
                                 # Create the test data as a continuous string
-<<<<<<< HEAD
                                 ap_chanim_stats_5g = "{}{}{}{}".format(
                                     "root@Docsis-Gateway:~# wl -i wl1 chanim_stats\n",
                                     "version: 3\n",
                                     "chanspec tx   inbss   obss   nocat   nopkt   doze     txop     goodtx  badtx   glitch   badplcp  knoise  idle  timestamp\n",
-                                    "0xe06a  61      15      0       17      0       0       6       53      2       0       0       -91     65      343370578\n")
-=======
-                                ap_chanim_stats_5g = "{}{}{}{}".format("root@Docsis-Gateway:~# wl -i wl1 chanim_stats\n",
-                                "version: 3\n",
-                                "chanspec tx   inbss   obss   nocat   nopkt   doze     txop     goodtx  badtx   glitch   badplcp  knoise  idle  timestamp\n",
-                                #`"0xe06a  61      15      0       17      0       0       6       53      2       0       0       -91     65      343370578\n")
-                                '0xe06a\t41.82\t20.22\t0.00\t13.56\t0.02\t0.00\t17.58\t29.54\t1.94\t3\t0\t-90\t58\t146903490\n')
-                                #"0xe06a  1.67  15.00   0.00   17.00   0.00    0.00     97.33    53.00   2.00    0         0       -91     65      343370578\n")
-
->>>>>>> 974d04d1
+                                    # `"0xe06a  61      15      0       17      0       0       6       53      2       0       0       -91     65      343370578\n")
+                                    '0xe06a\t41.82\t20.22\t0.00\t13.56\t0.02\t0.00\t17.58\t29.54\t1.94\t3\t0\t-90\t58\t146903490\n')
+                                # "0xe06a  1.67  15.00   0.00   17.00   0.00    0.00     97.33    53.00   2.00    0         0       -91     65      343370578\n")
+
                             else:
                                 # read from the AP
                                 ap_stats_5g = self.read_ap_stats_5g()
@@ -833,11 +769,7 @@
                                     # print("response".format(response))
                                     pprint(response)
                                     p = response['interface']
-<<<<<<< HEAD
-                                    # print("#### From LANforge: p, response['insterface']:{}".format(p))
-=======
                                     print("#### From LANforge: p, response['insterface']:{}".format(p))
->>>>>>> 974d04d1
                                     mac = p['mac']
                                     # print("#### From LANforge: p['mac']: {mac}".format(mac=mac))
 
@@ -866,7 +798,8 @@
                                         print("selected ap_row (from split_row): {}".format(ap_row))
 
                                         # Find latency, jitter for connections using this port.
-                                        latency, jitter, total_ul_rate, total_ul_rate_ll, total_ul_pkts_ll, total_dl_rate, total_dl_rate_ll, total_dl_pkts_ll = self.get_endp_stats_for_port(p["port"], endps)
+                                        latency, jitter, total_ul_rate, total_ul_rate_ll, total_ul_pkts_ll, total_dl_rate, total_dl_rate_ll, total_dl_pkts_ll = self.get_endp_stats_for_port(
+                                            p["port"], endps)
 
                                         # now report the ap_chanim_stats along side of the ap_stats_5g
                                         xtop_reported = False
@@ -874,27 +807,24 @@
                                             split_row = row.split()
                                             if xtop_reported:
                                                 print("xtop_reported 5g row: {row}".format(row=row))
-                                                print("xtop_reported 5g split_row: {split_row}".format(split_row=split_row))
+                                                print("xtop_reported 5g split_row: {split_row}".format(
+                                                    split_row=split_row))
                                                 try:
                                                     xtop = split_row[7]
                                                     print("5g xtop {xtop}".format(xtop=xtop))
                                                 except:
-                                                    print("5g detected chanspec with reading chanim_stats, exception reading xtop")
-
-                                                try:                                                    
+                                                    print(
+                                                        "5g detected chanspec with reading chanim_stats, exception reading xtop")
+
+                                                try:
                                                     channel_utilization = float(100) - float(xtop)
-                                                    print("5g channel_utilization {utilization}".format(utilization=channel_utilization))
+                                                    print("5g channel_utilization {utilization}".format(
+                                                        utilization=channel_utilization))
                                                 except:
-<<<<<<< HEAD
                                                     print(
-                                                        "detected chanspec with reading chanim_stats, failed reading xtop")
+                                                        "5g detected chanspec with reading chanim_stats, failed calcluating channel_utilization from xtop")
                                                 # should be only one channel utilization
                                                 break
-=======
-                                                    print("5g detected chanspec with reading chanim_stats, failed calcluating channel_utilization from xtop")
-                                                # should be only one channel utilization    
-                                                break                                                
->>>>>>> 974d04d1
                                             else:
                                                 try:
                                                     if split_row[0].lower() == 'chanspec':
@@ -912,16 +842,12 @@
                                                                   'Data Use', 'Retries', 'bw', 'mcs', 'Nss', 'ofdma',
                                                                   'mu-mimo', 'channel_utilization']
 
-<<<<<<< HEAD
                                         self.write_port_csv(len(temp_stations_list), ul, dl, ul_pdu_str, dl_pdu_str,
                                                             atten_val, eid_name, p,
-                                                            latency, jitter, tput, ap_row,
+                                                            latency, jitter, total_ul_rate, total_ul_rate_ll,
+                                                            total_ul_pkts_ll,
+                                                            total_dl_rate, total_dl_rate_ll, total_dl_pkts_ll, ap_row,
                                                             ap_stats_5g_col_titles)  # ap_stats_5g_col_titles used as a length
-=======
-                                        self.write_port_csv(len(temp_stations_list), ul, dl, ul_pdu_str, dl_pdu_str, atten_val, eid_name, p,
-                                                            latency, jitter, total_ul_rate,  total_ul_rate_ll, total_ul_pkts_ll, 
-                                                            total_dl_rate, total_dl_rate_ll, total_dl_pkts_ll , ap_row, ap_stats_5g_col_titles) #ap_stats_5g_col_titles used as a length
->>>>>>> 974d04d1
                             if self.ap_test_mode:
                                 # Create the test data as a continuous string
                                 ap_stats_2g = "{}{}{}{}{}{}".format("root@Docsis-Gateway:~# wl -i wl1 bs_data\n",
@@ -934,20 +860,13 @@
                                 print("ap_stats_2g {}".format(ap_stats_2g))
 
                                 # Create the test data as a continuous string
-<<<<<<< HEAD
                                 ap_chanim_stats_2g = "{}{}{}{}".format(
                                     "root@Docsis-Gateway:~# wl -i wl1 chanim_stats\n",
                                     "version: 3\n",
                                     "chanspec tx   inbss   obss   nocat   nopkt   doze     txop     goodtx  badtx   glitch   badplcp  knoise  idle  timestamp\n",
-                                    "0xe06a  61      15      0       17      0       0       6       53      2       0       0       -91     65      343370578\n")
-=======
-                                ap_chanim_stats_2g = "{}{}{}{}".format("root@Docsis-Gateway:~# wl -i wl1 chanim_stats\n",
-                                "version: 3\n",
-                                "chanspec tx   inbss   obss   nocat   nopkt   doze     txop     goodtx  badtx   glitch   badplcp  knoise  idle  timestamp\n",
-                                #"0xe06a  62      15      0       17      0       0       6       53      2       0       0       -91     65      343370578\n")
-                                '0xe06a\t41.82\t20.22\t0.00\t13.56\t0.02\t0.00\t17.58\t29.54\t1.94\t3\t0\t-90\t58\t146903490\n')
-                                #"0xe06a  1.67  15.00   0.00   17.00   0.00    0.00     97.33    53.00   2.00    0         0       -91     65      343370578\n")
->>>>>>> 974d04d1
+                                    # "0xe06a  62      15      0       17      0       0       6       53      2       0       0       -91     65      343370578\n")
+                                    '0xe06a\t41.82\t20.22\t0.00\t13.56\t0.02\t0.00\t17.58\t29.54\t1.94\t3\t0\t-90\t58\t146903490\n')
+                                # "0xe06a  1.67  15.00   0.00   17.00   0.00    0.00     97.33    53.00   2.00    0         0       -91     65      343370578\n")
                             else:
                                 # read from the AP
                                 ap_stats_2g = self.read_ap_stats_2g()
@@ -1004,7 +923,8 @@
                                         print("selected ap_row (from split_row): {}".format(ap_row))
 
                                         # Find latency, jitter for connections using this port.
-                                        latency, jitter, total_ul_rate, total_ul_rate_ll, total_ul_pkts_ll, total_dl_rate, total_dl_rate_ll, total_dl_pkts_ll = self.get_endp_stats_for_port(p["port"], endps)
+                                        latency, jitter, total_ul_rate, total_ul_rate_ll, total_ul_pkts_ll, total_dl_rate, total_dl_rate_ll, total_dl_pkts_ll = self.get_endp_stats_for_port(
+                                            p["port"], endps)
 
                                         # now report the ap_chanim_stats along side of the ap_stats_2g
                                         xtop_reported = False
@@ -1012,27 +932,24 @@
                                             split_row = row.split()
                                             if xtop_reported:
                                                 print("xtop_reported 2g row: {row}".format(row=row))
-                                                print("xtop_reported 2g split_row: {split_row}".format(split_row=split_row))
+                                                print("xtop_reported 2g split_row: {split_row}".format(
+                                                    split_row=split_row))
                                                 try:
                                                     xtop = split_row[7]
                                                     print("2g xtop {xtop}".format(xtop=xtop))
                                                 except:
-                                                    print("2g detected chanspec with reading chanim_stats, exception reading xtop")
+                                                    print(
+                                                        "2g detected chanspec with reading chanim_stats, exception reading xtop")
 
                                                 try:
                                                     channel_utilization = float(100) - float(xtop)
-                                                    print("2g channel_utilization {utilization}".format(utilization=channel_utilization))
+                                                    print("2g channel_utilization {utilization}".format(
+                                                        utilization=channel_utilization))
                                                 except:
-<<<<<<< HEAD
                                                     print(
-                                                        "detected chanspec with reading chanim_stats, failed reading xtop")
+                                                        "2g detected chanspec with reading chanim_stats, failed calcluating channel_utilization from xtop")
                                                 # should be only one channel utilization
                                                 break
-=======
-                                                    print("2g detected chanspec with reading chanim_stats, failed calcluating channel_utilization from xtop")
-                                                # should be only one channel utilization    
-                                                break                                                
->>>>>>> 974d04d1
                                             else:
                                                 try:
                                                     if split_row[0].lower() == 'chanspec':
@@ -1050,16 +967,12 @@
                                                                   'Data Use', 'Retries', 'bw', 'mcs', 'Nss', 'ofdma',
                                                                   'mu-mimo', 'channel_utilization']
 
-<<<<<<< HEAD
                                         self.write_port_csv(len(temp_stations_list), ul, dl, ul_pdu_str, dl_pdu_str,
                                                             atten_val, eid_name, p,
-                                                            latency, jitter, tput, ap_row,
+                                                            latency, jitter, total_ul_rate, total_ul_rate_ll,
+                                                            total_ul_pkts_ll,
+                                                            total_dl_rate, total_dl_rate_ll, total_dl_pkts_ll, ap_row,
                                                             ap_stats_2g_col_titles)  # ap_stats_2g_col_titles used as a length
-=======
-                                        self.write_port_csv(len(temp_stations_list), ul, dl, ul_pdu_str, dl_pdu_str, atten_val, eid_name, p,
-                                                            latency, jitter, total_ul_rate,  total_ul_rate_ll, total_ul_pkts_ll, 
-                                                            total_dl_rate, total_dl_rate_ll, total_dl_pkts_ll, ap_row, ap_stats_2g_col_titles) #ap_stats_2g_col_titles used as a length
->>>>>>> 974d04d1
 
                         else:
 
@@ -1075,29 +988,19 @@
                                     pprint(response)
                                 else:
                                     p = response['interface']
-<<<<<<< HEAD
-                                    latency, jitter, tput = self.get_endp_stats_for_port(p["port"], endps)
-=======
-                                    latency, jitter, total_ul_rate,  total_ul_rate_ll, total_ul_pkts_ll, total_dl_rate, total_dl_rate_ll, total_dl_pkts_ll= self.get_endp_stats_for_port(p["port"], endps)
-                                
-                                    self.write_port_csv(len(temp_stations_list), ul, dl, ul_pdu_str, dl_pdu_str, atten_val, eid_name, p,
-                                        latency, jitter, total_ul_rate,  total_ul_rate_ll, total_ul_pkts_ll, 
-                                        total_dl_rate, total_dl_rate_ll, total_dl_pkts_ll, ap_row, ap_stats_col_titles) #ap_stats_col_titles used as a length
->>>>>>> 974d04d1
+                                    latency, jitter, total_ul_rate, total_ul_rate_ll, total_ul_pkts_ll, total_dl_rate, total_dl_rate_ll, total_dl_pkts_ll = self.get_endp_stats_for_port(
+                                        p["port"], endps)
 
                                     self.write_port_csv(len(temp_stations_list), ul, dl, ul_pdu_str, dl_pdu_str,
                                                         atten_val, eid_name, p,
-                                                        latency, jitter, tput, ap_row,
+                                                        latency, jitter, total_ul_rate, total_ul_rate_ll,
+                                                        total_ul_pkts_ll,
+                                                        total_dl_rate, total_dl_rate_ll, total_dl_pkts_ll, ap_row,
                                                         ap_stats_col_titles)  # ap_stats_col_titles used as a length
 
-<<<<<<< HEAD
-                    # At end of test step, record KPI information.
+                    # At end of test step, record KPI information. This is different the kpi.csv
                     self.record_kpi(len(temp_stations_list), ul, dl, ul_pdu_str, dl_pdu_str, atten_val, total_dl_bps,
-                                    total_ul_bps)
-=======
-                    # At end of test step, record KPI information. This is different the kpi.csv
-                    self.record_kpi(len(temp_stations_list), ul, dl, ul_pdu_str, dl_pdu_str, atten_val, total_dl_bps, total_ul_bps, total_dl_ll_bps, total_ul_ll_bps)
->>>>>>> 974d04d1
+                                    total_ul_bps, total_dl_ll_bps, total_ul_ll_bps)
 
                     # At end of test if requested store upload and download stats
                     if self.ap_scheduler_stats:
@@ -1111,7 +1014,6 @@
                         # get the (DL) Download 24g schduler staticstics
                         self.ap_24g_msched += self.ap_custom_cmd('wl -i wl0 dump msched')
 
-
                     if self.ap_ofdma_stats:
                         # provide OFDMA stats 5GHz
                         self.ap_ofdma_5g += self.ap_custom_cmd('wl -i wl1 muinfo -v')
@@ -1129,15 +1031,17 @@
                         self._pass("PASS: Requested-Rate: %s <-> %s  PDU: %s <-> %s   All tests passed" % (
                         ul, dl, ul_pdu, dl_pdu), print_pass)
 
-    def write_port_csv(self, sta_count, ul, dl, ul_pdu, dl_pdu, atten, eid_name, port_data, latency, jitter, total_ul_rate,  total_ul_rate_ll, total_ul_pkts_ll, 
-                    total_dl_rate, total_dl_rate_ll, total_dl_pkts_ll, ap_row, ap_stats_col_titles):
+    def write_port_csv(self, sta_count, ul, dl, ul_pdu, dl_pdu, atten, eid_name, port_data, latency, jitter,
+                       total_ul_rate, total_ul_rate_ll, total_ul_pkts_ll,
+                       total_dl_rate, total_dl_rate_ll, total_dl_pkts_ll, ap_row, ap_stats_col_titles):
         row = [self.epoch_time, self.time_stamp(), sta_count,
                ul, ul, dl, dl, dl_pdu, dl_pdu, ul_pdu, ul_pdu,
                atten, eid_name
                ]
 
         row = row + [port_data['bps rx'], port_data['bps tx'], port_data['rx-rate'], port_data['tx-rate'],
-                     port_data['signal'], port_data['ap'], port_data['mode'], latency, jitter, total_ul_rate,  total_ul_rate_ll, total_ul_pkts_ll, total_dl_rate, total_dl_rate_ll, total_dl_pkts_ll]
+                     port_data['signal'], port_data['ap'], port_data['mode'], latency, jitter, total_ul_rate,
+                     total_ul_rate_ll, total_ul_pkts_ll, total_dl_rate, total_dl_rate_ll, total_dl_pkts_ll]
 
         # Add in info queried from AP. NOTE: do not need to pass in the ap_stats_col_titles
         # print("ap_row length {} col_titles length {}".format(len(ap_row),len(self.ap_stats_col_titles)))
@@ -1154,7 +1058,8 @@
         self.port_csv_files[eid_name].flush()
 
     # Submit data to the influx db if configured to do so.
-    def record_kpi(self, sta_count, ul, dl, ul_pdu, dl_pdu, atten, total_dl_bps, total_ul_bps, total_dl_ll_bps, total_ul_ll_bps):
+    def record_kpi(self, sta_count, ul, dl, ul_pdu, dl_pdu, atten, total_dl_bps, total_ul_bps, total_dl_ll_bps,
+                   total_ul_ll_bps):
 
         tags = dict()
         tags['requested-ul-bps'] = ul
@@ -1221,7 +1126,8 @@
                           'UL-Min-Requested', 'UL-Max-Requested', 'DL-Min-Requested', 'DL-Max-Requested',
                           'UL-Min-PDU', 'UL-Max-PDU', 'DL-Min-PDU', 'DL-Max-PDU', 'Attenuation',
                           'Name', 'Rx-Bps', 'Tx-Bps', 'Rx-Link-Rate', 'Tx-Link-Rate', 'RSSI', 'AP', 'Mode',
-                          'Rx-Latency', 'Rx-Jitter', 'Ul-Rx-Goodput-bps', 'Ul-Rx-Rate-ll', 'Ul-Rx-Pkts-ll', 'Dl-Rx-Goodput-bps', 'Dl-Rx-Rate-ll', 'Dl-Rx-Pkts-ll'
+                          'Rx-Latency', 'Rx-Jitter', 'Ul-Rx-Goodput-bps', 'Ul-Rx-Rate-ll', 'Ul-Rx-Pkts-ll',
+                          'Dl-Rx-Goodput-bps', 'Dl-Rx-Rate-ll', 'Dl-Rx-Pkts-ll'
                           ]
         # Add in columns we are going to query from the AP
         for col in self.ap_stats_col_titles:
@@ -1231,16 +1137,10 @@
 
     def csv_generate_kpi_column_headers(self):
         csv_rx_headers = ['Time epoch', 'Time', 'Station-Count',
-<<<<<<< HEAD
                           'UL-Min-Requested', 'UL-Max-Requested', 'DL-Min-Requested', 'DL-Max-Requested',
                           'UL-Min-PDU', 'UL-Max-PDU', 'DL-Min-PDU', 'DL-Max-PDU', 'Attenuation',
-                          'Total-Download-Bps', 'Total-Upload-Bps', 'Total-UL/DL-Bps'
-=======
-                          'UL-Min-Requested','UL-Max-Requested','DL-Min-Requested','DL-Max-Requested',
-                          'UL-Min-PDU','UL-Max-PDU','DL-Min-PDU','DL-Max-PDU','Attenuation',
                           'Total-Download-Bps', 'Total-Upload-Bps', 'Total-UL/DL-Bps',
-                          'Total-Download-LL-Bps', 'Total-Upload-LL-Bps','Total-UL/DL-LL-Bps'
->>>>>>> 974d04d1
+                          'Total-Download-LL-Bps', 'Total-Upload-LL-Bps', 'Total-UL/DL-LL-Bps'
                           ]
         for k in self.user_tags:
             csv_rx_headers.append(k[0])
@@ -1381,7 +1281,6 @@
 
         ''')
 
-<<<<<<< HEAD
     parser.add_argument('--local_lf_report_dir',
                         help='--local_lf_report_dir override the report path, primary use when running test in test suite',
                         default="")
@@ -1394,7 +1293,7 @@
     parser.add_argument('--port_reset_seconds', help='--ports_reset_seconds \"<min seconds> <max seconds>\" ',
                         default="10 30")
 
-    parser.add_argument('--mgr', help='--mgr <hostname for where LANforge GUI is running>', default='localhost')
+    parser.add_argument('--lfmgr', help='--lfmgr <hostname for where LANforge GUI is running>', default='localhost')
     parser.add_argument('--test_duration',
                         help='--test_duration <how long to run>  example --time 5d (5 days) default: 3m options: number followed by d, h, m or s',
                         default='3m')
@@ -1403,21 +1302,6 @@
     parser.add_argument('--debug', help='--debug flag present debug on  enable debugging', action='store_true')
     parser.add_argument('-t', '--endp_type',
                         help='--endp_type <types of traffic> example --endp_type \"lf_udp lf_tcp mc_udp\"  Default: lf_udp , options: lf_udp, lf_udp6, lf_tcp, lf_tcp6, mc_udp, mc_udp6',
-=======
-    parser.add_argument('--local_lf_report_dir', help='--local_lf_report_dir override the report path, primary use when running test in test suite',default="")
-    parser.add_argument('-o','--csv_outfile', help="--csv_outfile <Output file for csv data>", default="")
-
-    parser.add_argument('--tty', help='--tty \"/dev/ttyUSB2\" the serial interface to the AP',default="")
-    parser.add_argument('--baud', help='--baud \"9600\"  AP baud rate for the serial interface',default="9600")
-    parser.add_argument('--amount_ports_to_reset', help='--amount_ports_to_reset \"<min amount ports> <max amount ports>\" ', default=None)
-    parser.add_argument('--port_reset_seconds', help='--ports_reset_seconds \"<min seconds> <max seconds>\" ', default="10 30")
-
-    parser.add_argument('--lfmgr', help='--lfmgr <hostname for where LANforge GUI is running>',default='localhost')
-    parser.add_argument('--test_duration', help='--test_duration <how long to run>  example --time 5d (5 days) default: 3m options: number followed by d, h, m or s',default='3m')
-    parser.add_argument('--tos', help='--tos:  Support different ToS settings: BK | BE | VI | VO | numeric',default="BE")
-    parser.add_argument('--debug', help='--debug flag present debug on  enable debugging',action='store_true')
-    parser.add_argument('-t', '--endp_type', help='--endp_type <types of traffic> example --endp_type \"lf_udp lf_tcp mc_udp\"  Default: lf_udp , options: lf_udp, lf_udp6, lf_tcp, lf_tcp6, mc_udp, mc_udp6',
->>>>>>> 974d04d1
                         default='lf_udp', type=valid_endp_types)
     parser.add_argument('-u', '--upstream_port',
                         help='--upstream_port <cross connect upstream_port> example: --upstream_port eth1',
@@ -1430,14 +1314,9 @@
                         \"radio==<number_of_wiphy stations=<=number of stations> ssid==<ssid> ssid_pw==<ssid password> security==<security>\" ')
 
     parser.add_argument('--ap_read', help='--ap_read  flag present enable reading ap', action='store_true')
-<<<<<<< HEAD
     parser.add_argument('--ap_port', help='--ap_port \'/dev/ttyUSB0\'', default='/dev/ttyUSB0')
     parser.add_argument('--ap_baud', help='--ap_baud \'115200\'', default='115200')
-=======
-    parser.add_argument('--ap_port', help='--ap_port \'/dev/ttyUSB0\'',default='/dev/ttyUSB0')
-    parser.add_argument('--ap_baud', help='--ap_baud \'115200\'',default='115200')
     # note wl1 is the 5G interface , check the MAC ifconfig -a of the interface to the AP BSSID connection (default may be eth7)
->>>>>>> 974d04d1
     parser.add_argument('--ap_cmd_5g', help='ap_cmd_5g \'wl -i wl1 bs_data\'', default="wl -i wl1 bs_data")
     # note wl1 is the 2.4G interface , check the MAC ifconfig -a of the interface to the AP BSSID connection
     parser.add_argument('--ap_cmd_2g', help='ap_cmd_2g \'wl -i wl0 bs_data\'', default="wl -i wl0 bs_data")
@@ -1560,19 +1439,11 @@
 
     # Create report, when running with the test framework (lf_check.py) results need to be in the same directory
     if local_lf_report_dir != "":
-<<<<<<< HEAD
-        report = lf_report(_path=local_lf_report_dir, _results_dir_name="test_l3_longevity",
-                           _output_html="test_l3_longevity.html", _output_pdf="test_l3_longevity.pdf")
+        report = lf_report.lf_report(_path=local_lf_report_dir, _results_dir_name="test_l3_longevity",
+                                     _output_html="test_l3_longevity.html", _output_pdf="test_l3_longevity.pdf")
     else:
-        report = lf_report(_results_dir_name="test_l3_longevity", _output_html="test_l3_longevity.html",
-                           _output_pdf="test_l3_longevity.pdf")
-=======
-        report = lf_report.lf_report(_path=local_lf_report_dir, _results_dir_name = "test_l3_longevity",_output_html="test_l3_longevity.html",_output_pdf="test_l3_longevity.pdf")
-    else:
-        report = lf_report.lf_report(_results_dir_name = "test_l3_longevity",_output_html="test_l3_longevity.html",_output_pdf="test_l3_longevity.pdf")
-
-
->>>>>>> 974d04d1
+        report = lf_report.lf_report(_results_dir_name="test_l3_longevity", _output_html="test_l3_longevity.html",
+                                     _output_pdf="test_l3_longevity.pdf")
 
     if args.csv_outfile != None:
         current_time = time.strftime("%Y-%m-%d-%H-%M-%S", time.localtime())
