#!/usr/bin/env python3

"""
Note: To Run this script gui should be opened with

    path: cd LANforgeGUI_5.4.3 (5.4.3 can be changed with GUI version)
          pwd (Output : /home/lanforge/LANforgeGUI_5.4.3)
          ./lfclient.bash -cli-socket 3990

This script is used to automate running Dataplane tests.  You
may need to view a Dataplane test configured through the GUI to understand
the options and how best to input data.

    ./lf_dataplane_test.py --mgr localhost --port 8080 --lf_user lanforge --lf_password lanforge \
      --instance_name dataplane-instance --config_name test_con --upstream 1.1.eth2 \
      --dut linksys-8450 --duration 15s --station 1.1.sta01500 \
      --download_speed 85% --upload_speed 0 \
      --raw_line 'pkts: Custom;60;142;256;512;1024;MTU' \
      --raw_line 'cust_pkt_sz: 88 1200' \
      --raw_line 'directions: DUT Transmit;DUT Receive' \
      --raw_line 'traffic_types: UDP;TCP' \
      --test_rig Testbed-01 --pull_report \
      --influx_host c7-graphana --influx_port 8086 --influx_org Candela \
      --influx_token=-u_Wd-L8o992701QF0c5UmqEp7w7Z7YOMaWLxOMgmHfATJGnQbbmYyNxHBR9PgD6taM_tcxqJl6U8DjU1xINFQ== \
      --influx_bucket ben \
      --influx_tag testbed Ferndale-01

Note:
    --raw_line 'line contents' will add any setting to the test config.  This is
        useful way to support any options not specifically enabled by the
        command options.
    --set modifications will be applied after the other config has happened,
        so it can be used to override any other config.

Example of raw text config for Dataplane, to show other possible options:

show_events: 1
show_log: 0
port_sorting: 0
kpi_id: Dataplane Pkt-Size
notes0: ec5211 in bridge mode, wpa2 auth.
bg: 0xE0ECF8
test_rig:
show_scan: 1
auto_helper: 0
skip_2: 0
skip_5: 0
skip_5b: 1
skip_dual: 0
skip_tri: 1
selected_dut: ea8300
duration: 15000
traffic_port: 1.1.157 sta01500
upstream_port: 1.1.2 eth2
path_loss: 10
speed: 85%
speed2: 0Kbps
min_rssi_bound: -150
max_rssi_bound: 0
channels: AUTO
modes: Auto
pkts: Custom;60;142;256;512;1024;MTU
spatial_streams: AUTO
security_options: AUTO
bandw_options: AUTO
traffic_types: UDP;TCP
directions: DUT Transmit;DUT Receive
txo_preamble: OFDM
txo_mcs: 0 CCK, OFDM, HT, VHT
txo_retries: No Retry
txo_sgi: OFF
txo_txpower: 15
attenuator: 0
attenuator2: 0
attenuator_mod: 255
attenuator_mod2: 255
attenuations: 0..+50..950
attenuations2: 0..+50..950
chamber: 0
tt_deg: 0..+45..359
cust_pkt_sz: 88 1200
show_bar_labels: 1
show_prcnt_tput: 0
show_3s: 0
show_ll_graphs: 0
show_gp_graphs: 1
show_1m: 1
pause_iter: 0
outer_loop_atten: 0
show_realtime: 1
operator:
mconn: 1
mpkt: 1000
tos: 0
loop_iterations: 1

"""

import sys
import os
import argparse
import time
import json
from os import path

if sys.version_info[0] != 3:
    print("This script requires Python 3")
    exit(1)

if 'py-json' not in sys.path:
    sys.path.append(os.path.join(os.path.abspath('..'), 'py-json'))

from cv_test_manager import cv_test
from cv_test_manager import *


class DataplaneTest(cv_test):
    def __init__(self,
                 lf_host="localhost",
                 lf_port=8080,
                 lf_user="lanforge",
                 lf_password="lanforge",
                 ssh_port=22,
                 local_lf_report_dir="",
                 instance_name="dpt_instance",
                 config_name="dpt_config",
                 upstream="1.1.eth2",
                 pull_report=False,
                 load_old_cfg=False,
                 upload_speed="0",
                 download_speed="85%",
                 duration="15s",
                 station="1.1.sta01500",
                 dut="NA",
                 enables=[],
                 disables=[],
                 raw_lines=[],
                 raw_lines_file="",
                 sets=[],
                 graph_groups=None,
                 report_dir="",
                 test_rig=""
                 ):
        super().__init__(lfclient_host=lf_host, lfclient_port=lf_port)

        self.lf_host = lf_host
        self.lf_port = lf_port
        self.lf_user = lf_user
        self.lf_password = lf_password
        self.instance_name = instance_name
        self.config_name = config_name
        self.dut = dut
        self.duration = duration
        self.upstream = upstream
        self.station = station
        self.pull_report = pull_report
        self.load_old_cfg = load_old_cfg
        self.test_name = "Dataplane"
        self.upload_speed = upload_speed
        self.download_speed = download_speed
        self.enables = enables
        self.disables = disables
        self.raw_lines = raw_lines
        self.raw_lines_file = raw_lines_file
        self.sets = sets
        self.graph_groups = graph_groups
        self.report_dir = report_dir
        self.ssh_port = ssh_port
        self.local_lf_report_dir = local_lf_report_dir
        self.test_rig = test_rig

    def setup(self):
        # Nothing to do at this time.
        return

    def run(self):
        self.sync_cv()
        time.sleep(2)
        self.sync_cv()

        blob_test = "dataplane-test-latest-"

        self.rm_text_blob(self.config_name, blob_test)  # To delete old config with same name
        self.show_text_blob(None, None, False)

        # Test related settings
        cfg_options = []

        ### HERE###
        self.apply_cfg_options(cfg_options, self.enables, self.disables, self.raw_lines, self.raw_lines_file)

        # cmd line args take precedence and so come last in the cfg array.
        if self.upstream != "":
            cfg_options.append("upstream_port: " + self.upstream)
        if self.station != "":
            cfg_options.append("traffic_port: " + self.station)
        if self.download_speed != "":
            cfg_options.append("speed: " + self.download_speed)
        if self.upload_speed != "":
            cfg_options.append("speed2: " + self.upload_speed)
        if self.duration != "":
            cfg_options.append("duration: " + self.duration)
        if self.dut != "":
            cfg_options.append("selected_dut: " + self.dut)
        if self.test_rig != "":
            cfg_options.append("test_rig: " + self.test_rig)

        # We deleted the scenario earlier, now re-build new one line at a time.

        self.build_cfg(self.config_name, blob_test, cfg_options)

        cv_cmds = []
        self.create_and_run_test(self.load_old_cfg, self.test_name, self.instance_name,
                                 self.config_name, self.sets,
                                 self.pull_report, self.lf_host, self.lf_user, self.lf_password,
                                 cv_cmds, ssh_port=self.ssh_port, local_lf_report_dir=self.local_lf_report_dir,
                                 graph_groups_file=self.graph_groups)
        self.rm_text_blob(self.config_name, blob_test)  # To delete old config with same name


def main():
    parser = argparse.ArgumentParser(description="""

    IMPORTANT: Start lanforge with socket 3990 :  ./lfclient.bash -cli-socket 3990
        lfclient.bash is located in the LANforgeGUI_X.X.X directory

        On local or remote system: ./lfclient.bash -cli-socket 3990 -s LF_MGR 
        On local system the -s LF_MGR will be local_host if not provided

    Open this file in an editor and read the top notes for more details.
    Example:
    ./lf_dataplane_test.py --mgr localhost --port 8080 --lf_user lanforge --lf_password lanforge \
      --instance_name dataplane-instance --config_name test_con --upstream 1.1.eth2 \
      --dut linksys-8450 --duration 15s --station 1.1.sta01500 \
      --download_speed 85% --upload_speed 0 \
      --raw_line 'pkts: Custom;60;142;256;512;1024;MTU' \
      --raw_line 'cust_pkt_sz: 88 1200' \
      --raw_line 'directions: DUT Transmit;DUT Receive' \
      --raw_line 'traffic_types: UDP;TCP' \
      --test_rig Testbed-01 --pull_report \
      --influx_host c7-graphana --influx_port 8086 --influx_org Candela \
      --influx_token=-u_Wd-L8o992701QF0c5UmqEp7w7Z7YOMaWLxOMgmHfATJGnQbbmYyNxHBR9PgD6taM_tcxqJl6U8DjU1xINFQ== \
      --influx_bucket ben \
      --influx_tag testbed Ferndale-01


    Example 2:
    ./lf_dataplane_test.py --json <name>.json

    see sample json file: lf_dataplane_config.json

    Sample <name>.json between using eth1 and eth2 
    {
	    "mgr":"192.168.0.101",
	    "port":"8080",
	    "lf_user":"lanforge",
	    "lf_password":"lanforge",
	    "instance_name":"dataplane-instance",
	    "config_name":"test_con",
	    "upstream":"1.1.eth1",
	    "dut":"asus_5g",
	    "duration":"15s",
	    "station":"1.1.eth2",
	    "download_speed":"85%",
	    "upload_speed":"0",	
	    "raw_line":  ["pkts: Custom;60;MTU", "cust_pkt_sz: 88 1200", "directions: DUT Transmit", "traffic_types: UDP", "bandw_options: 20", "spatial_streams: 1"]
    }

    Sample <name>.json between using eth1 and station 1.1.sta0002
    {
	    "mgr":"192.168.0.101",
	    "port":"8080",
	    "lf_user":"lanforge",
	    "lf_password":"lanforge",
	    "instance_name":"dataplane-instance",
	    "config_name":"test_con",
	    "upstream":"1.1.eth1",
	    "dut":"asus_5g",
	    "duration":"15s",
	    "station":"1.1.sta0002",
	    "download_speed":"85%",
	    "upload_speed":"0",	
	    "raw_line":  ["pkts: Custom;60;MTU", "cust_pkt_sz: 88 1200", "directions: DUT Transmit", "traffic_types: UDP", "bandw_options: 20", "spatial_streams: 1"]
    }

      """
                                     )

    cv_add_base_parser(parser)  # see cv_test_manager.py

    parser.add_argument('--json', help="--json <config.json> json input file", default="")
    parser.add_argument('--influx_json', help="--influx_json <influx_config.json> influx config json input file",
                        default="")
    parser.add_argument("-u", "--upstream", type=str, default="",
                        help="Upstream port for wifi capacity test ex. 1.1.eth2")
    parser.add_argument("--station", type=str, default="",
                        help="Station to be used in this test, example: 1.1.sta01500")

    parser.add_argument("--dut", default="",
                        help="Specify DUT used by this test, example: linksys-8450")
    parser.add_argument("--download_speed", default="",
                        help="Specify requested download speed.  Percentage of theoretical is also supported. Default: 85%%.")
    parser.add_argument("--upload_speed", default="",
                        help="Specify requested upload speed.  Percentage of theoretical is also supported.  Default: 0")
    parser.add_argument("--duration", default="",
                        help="Specify duration of each traffic run")
    parser.add_argument("--graph_groups", help="File to save graph_groups to", default=None)
    parser.add_argument("--report_dir", default="")
<<<<<<< HEAD
    parser.add_argument("--local_lf_report_dir",
                        help="--local_lf_report_dir <where to pull reports to>  default '' put where dataplane script run from",
                        default="")
    parser.add_argument("--debug", default=False)
=======
    parser.add_argument("--local_lf_report_dir", help="--local_lf_report_dir <where to pull reports to>  default '' put where dataplane script run from",default="")
>>>>>>> 1098de86

    args = parser.parse_args()

    # use json config file
    if args.json != "":
        try:
            with open(args.json, 'r') as json_config:
                json_data = json.load(json_config)
        except:
            print("Error reading {}".format(args.json))
        # json configuation takes presidence to command line
        if "mgr" in json_data:
            args.mgr = json_data["mgr"]
        if "port" in json_data:
            args.port = json_data["port"]
        if "lf_user" in json_data:
            args.lf_user = json_data["lf_user"]
        if "lf_password" in json_data:
            args.lf_password = json_data["lf_password"]
        if "instance_name" in json_data:
            args.instance_name = json_data["instance_name"]
        if "config_name" in json_data:
            args.config_name = json_data["config_name"]
        if "upstream" in json_data:
            args.upstream = json_data["upstream"]
        if "dut" in json_data:
            args.dut = json_data["dut"]
        if "duration" in json_data:
            args.duration = json_data["duration"]
        if "station" in json_data:
            args.station = json_data["station"]
        if "download_speed" in json_data:
            args.download_speed = json_data["download_speed"]
        if "upload_speed" in json_data:
            args.upload_speed = json_data["upload_speed"]
        if "pull_report" in json_data:
            args.pull_report = json_data["pull_report"]
        if "raw_line" in json_data:
            # the json_data is a list , need to make into a list of lists, to match command line raw_line paramaters
            # https://www.tutorialspoint.com/convert-list-into-list-of-lists-in-python
            json_data_tmp = [[x] for x in json_data["raw_line"]]
            args.raw_line = json_data_tmp

    # use influx json config file
    if args.influx_json != "":
        try:
            with open(args.influx_json, 'r') as influx_json_config:
                influx_json_data = json.load(influx_json_config)
        except:
            print("Error reading {}".format(args.influx_json))
        # json configuation takes presidence to command line
        # influx DB configuration
        if "influx_host" in influx_json_data:
            args.influx_host = influx_json_data["influx_host"]
        if "influx_port" in influx_json_data:
            args.influx_port = influx_json_data["influx_port"]
        if "influx_org" in influx_json_data:
            args.influx_org = influx_json_data["influx_org"]
        if "influx_token" in influx_json_data:
            args.influx_token = influx_json_data["influx_token"]
        if "influx_bucket" in influx_json_data:
            args.influx_bucket = influx_json_data["influx_bucket"]

    cv_base_adjust_parser(args)

<<<<<<< HEAD
    CV_Test = DataplaneTest(lf_host=args.mgr,
                            lf_port=args.port,
                            lf_user=args.lf_user,
                            lf_password=args.lf_password,
                            instance_name=args.instance_name,
                            config_name=args.config_name,
                            upstream=args.upstream,
                            pull_report=args.pull_report,
                            local_lf_report_dir=args.local_lf_report_dir,
                            load_old_cfg=args.load_old_cfg,
                            download_speed=args.download_speed,
                            upload_speed=args.upload_speed,
                            duration=args.duration,
                            dut=args.dut,
                            station=args.station,
                            enables=args.enable,
                            disables=args.disable,
                            raw_lines=args.raw_line,
                            raw_lines_file=args.raw_lines_file,
                            sets=args.set,
                            graph_groups=args.graph_groups,
                            test_rig=args.test_rig,
                            debug=args.debug
=======
    CV_Test = DataplaneTest(lf_host = args.mgr,
                            lf_port = args.port,
                            lf_user = args.lf_user,
                            lf_password = args.lf_password,
                            instance_name = args.instance_name,
                            config_name = args.config_name,
                            upstream = args.upstream,
                            pull_report = args.pull_report,
                            local_lf_report_dir = args.local_lf_report_dir,
                            load_old_cfg = args.load_old_cfg,
                            download_speed = args.download_speed,
                            upload_speed = args.upload_speed,
                            duration = args.duration,
                            dut = args.dut,
                            station = args.station,
                            enables = args.enable,
                            disables = args.disable,
                            raw_lines = args.raw_line,
                            raw_lines_file = args.raw_lines_file,
                            sets = args.set,
                            graph_groups = args.graph_groups,
                            test_rig=args.test_rig
>>>>>>> 1098de86
                            )
    CV_Test.setup()
    CV_Test.run()

    CV_Test.check_influx_kpi(args)


if __name__ == "__main__":
    main()<|MERGE_RESOLUTION|>--- conflicted
+++ resolved
@@ -306,14 +306,9 @@
                         help="Specify duration of each traffic run")
     parser.add_argument("--graph_groups", help="File to save graph_groups to", default=None)
     parser.add_argument("--report_dir", default="")
-<<<<<<< HEAD
     parser.add_argument("--local_lf_report_dir",
                         help="--local_lf_report_dir <where to pull reports to>  default '' put where dataplane script run from",
                         default="")
-    parser.add_argument("--debug", default=False)
-=======
-    parser.add_argument("--local_lf_report_dir", help="--local_lf_report_dir <where to pull reports to>  default '' put where dataplane script run from",default="")
->>>>>>> 1098de86
 
     args = parser.parse_args()
 
@@ -379,7 +374,6 @@
 
     cv_base_adjust_parser(args)
 
-<<<<<<< HEAD
     CV_Test = DataplaneTest(lf_host=args.mgr,
                             lf_port=args.port,
                             lf_user=args.lf_user,
@@ -401,32 +395,7 @@
                             raw_lines_file=args.raw_lines_file,
                             sets=args.set,
                             graph_groups=args.graph_groups,
-                            test_rig=args.test_rig,
-                            debug=args.debug
-=======
-    CV_Test = DataplaneTest(lf_host = args.mgr,
-                            lf_port = args.port,
-                            lf_user = args.lf_user,
-                            lf_password = args.lf_password,
-                            instance_name = args.instance_name,
-                            config_name = args.config_name,
-                            upstream = args.upstream,
-                            pull_report = args.pull_report,
-                            local_lf_report_dir = args.local_lf_report_dir,
-                            load_old_cfg = args.load_old_cfg,
-                            download_speed = args.download_speed,
-                            upload_speed = args.upload_speed,
-                            duration = args.duration,
-                            dut = args.dut,
-                            station = args.station,
-                            enables = args.enable,
-                            disables = args.disable,
-                            raw_lines = args.raw_line,
-                            raw_lines_file = args.raw_lines_file,
-                            sets = args.set,
-                            graph_groups = args.graph_groups,
                             test_rig=args.test_rig
->>>>>>> 1098de86
                             )
     CV_Test.setup()
     CV_Test.run()
