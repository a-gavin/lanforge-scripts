#!/usr/bin/env python3

"""
Note: To Run this script gui should be opened with

    path: cd LANforgeGUI_5.4.3 (5.4.3 can be changed with GUI version)
          pwd (Output : /home/lanforge/LANforgeGUI_5.4.3)
          ./lfclient.bash -cli-socket 3990

This script is used to automate running Dataplane tests.  You
may need to view a Dataplane test configured through the GUI to understand
the options and how best to input data.

    ./lf_dataplane_test.py --mgr localhost --port 8080 --lf_user lanforge --lf_password lanforge \
      --instance_name dataplane-instance --config_name test_con --upstream 1.1.eth2 \
      --dut linksys-8450 --duration 15s --station 1.1.sta01500 \
      --download_speed 85% --upload_speed 0 \
      --raw_line 'pkts: Custom;60;142;256;512;1024;MTU' \
      --raw_line 'cust_pkt_sz: 88 1200' \
      --raw_line 'directions: DUT Transmit;DUT Receive' \
      --raw_line 'traffic_types: UDP;TCP' \
      --test_rig Testbed-01 --pull_report \
      --influx_host c7-graphana --influx_port 8086 --influx_org Candela \
      --influx_token=-u_Wd-L8o992701QF0c5UmqEp7w7Z7YOMaWLxOMgmHfATJGnQbbmYyNxHBR9PgD6taM_tcxqJl6U8DjU1xINFQ== \
      --influx_bucket ben \
      --influx_tag testbed Ferndale-01

Note:
    --raw_line 'line contents' will add any setting to the test config.  This is
        useful way to support any options not specifically enabled by the
        command options.
    --set modifications will be applied after the other config has happened,
        so it can be used to override any other config.

Example of raw text config for Dataplane, to show other possible options:

show_events: 1
show_log: 0
port_sorting: 0
kpi_id: Dataplane Pkt-Size
notes0: ec5211 in bridge mode, wpa2 auth.
bg: 0xE0ECF8
test_rig:
show_scan: 1
auto_helper: 0
skip_2: 0
skip_5: 0
skip_5b: 1
skip_dual: 0
skip_tri: 1
selected_dut: ea8300
duration: 15000
traffic_port: 1.1.157 sta01500
upstream_port: 1.1.2 eth2
path_loss: 10
speed: 85%
speed2: 0Kbps
min_rssi_bound: -150
max_rssi_bound: 0
channels: AUTO
modes: Auto
pkts: Custom;60;142;256;512;1024;MTU
spatial_streams: AUTO
security_options: AUTO
bandw_options: AUTO
traffic_types: UDP;TCP
directions: DUT Transmit;DUT Receive
txo_preamble: OFDM
txo_mcs: 0 CCK, OFDM, HT, VHT
txo_retries: No Retry
txo_sgi: OFF
txo_txpower: 15
attenuator: 0
attenuator2: 0
attenuator_mod: 255
attenuator_mod2: 255
attenuations: 0..+50..950
attenuations2: 0..+50..950
chamber: 0
tt_deg: 0..+45..359
cust_pkt_sz: 88 1200
show_bar_labels: 1
show_prcnt_tput: 0
show_3s: 0
show_ll_graphs: 0
show_gp_graphs: 1
show_1m: 1
pause_iter: 0
outer_loop_atten: 0
show_realtime: 1
operator:
mconn: 1
mpkt: 1000
tos: 0
loop_iterations: 1

"""

import sys
import os
import argparse
import time
import json
from os import path

if sys.version_info[0] != 3:
    print("This script requires Python 3")
    exit(1)

if 'py-json' not in sys.path:
    sys.path.append(os.path.join(os.path.abspath('..'), 'py-json'))

from cv_test_manager import cv_test
from cv_test_manager import *


class DataplaneTest(cv_test):
    def __init__(self,
                 lf_host="localhost",
                 lf_port=8080,
                 lf_user="lanforge",
                 lf_password="lanforge",
                 ssh_port=22,
                 local_lf_report_dir="",
                 instance_name="dpt_instance",
                 config_name="dpt_config",
                 upstream="1.1.eth2",
                 pull_report=False,
                 load_old_cfg=False,
                 upload_speed="0",
                 download_speed="85%",
                 duration="15s",
                 station="1.1.sta01500",
                 dut="NA",
                 enables=[],
                 disables=[],
                 raw_lines=[],
                 raw_lines_file="",
                 sets=[],
                 graph_groups=None,
                 report_dir="",
                 test_rig="",
                 debug=False
                 ):
        super().__init__(lfclient_host=lf_host, lfclient_port=lf_port)

        self.lf_host = lf_host
        self.lf_port = lf_port
        self.lf_user = lf_user
        self.lf_password = lf_password
        self.instance_name = instance_name
        self.config_name = config_name
        self.dut = dut
        self.duration = duration
        self.upstream = upstream
        self.station = station
        self.pull_report = pull_report
        self.load_old_cfg = load_old_cfg
        self.test_name = "Dataplane"
        self.upload_speed = upload_speed
        self.download_speed = download_speed
        self.enables = enables
        self.disables = disables
        self.raw_lines = raw_lines
        self.raw_lines_file = raw_lines_file
        self.sets = sets
        self.graph_groups = graph_groups
        self.report_dir = report_dir
        self.ssh_port = ssh_port
        self.local_lf_report_dir = local_lf_report_dir
        self.test_rig = test_rig
        self.debug = debug

    def setup(self):
        # Nothing to do at this time.
        return

    def run(self):
        self.sync_cv()
        time.sleep(2)
        self.sync_cv()

        blob_test = "dataplane-test-latest-"

        self.rm_text_blob(self.config_name, blob_test)  # To delete old config with same name
        self.show_text_blob(None, None, False)

        # Test related settings
        cfg_options = []

        ### HERE###
        self.apply_cfg_options(cfg_options, self.enables, self.disables, self.raw_lines, self.raw_lines_file)

        # cmd line args take precedence and so come last in the cfg array.
        if self.upstream != "":
            cfg_options.append("upstream_port: " + self.upstream)
        if self.station != "":
            cfg_options.append("traffic_port: " + self.station)
        if self.download_speed != "":
            cfg_options.append("speed: " + self.download_speed)
        if self.upload_speed != "":
            cfg_options.append("speed2: " + self.upload_speed)
        if self.duration != "":
            cfg_options.append("duration: " + self.duration)
        if self.dut != "":
            cfg_options.append("selected_dut: " + self.dut)
        if self.test_rig != "":
            cfg_options.append("test_rig: " + self.test_rig)

        # We deleted the scenario earlier, now re-build new one line at a time.

        self.build_cfg(self.config_name, blob_test, cfg_options)

        cv_cmds = []
        self.create_and_run_test(self.load_old_cfg, self.test_name, self.instance_name,
                                 self.config_name, self.sets,
                                 self.pull_report, self.lf_host, self.lf_user, self.lf_password,
                                 cv_cmds, ssh_port=self.ssh_port, local_lf_report_dir=self.local_lf_report_dir,
                                 graph_groups_file=self.graph_groups, debug=self.debug)
        self.rm_text_blob(self.config_name, blob_test)  # To delete old config with same name


def main():
<<<<<<< HEAD
    parser = argparse.ArgumentParser("""
=======
    parser = argparse.ArgumentParser(description="""

    IMPORTANT: Start lanforge with socket 3990 :  ./lfclient.bash -cli-socket 3990
        lfclient.bash is located in the LANforgeGUI_X.X.X directory

        On local or remote system: ./lfclient.bash -cli-socket 3990 -s LF_MGR 
        On local system the -s LF_MGR will be local_host if not provided

>>>>>>> 07f9b9e0
    Open this file in an editor and read the top notes for more details.

    Example:

    ./lf_dataplane_test.py --mgr localhost --port 8080 --lf_user lanforge --lf_password lanforge \
      --instance_name dataplane-instance --config_name test_con --upstream 1.1.eth2 \
      --dut linksys-8450 --duration 15s --station 1.1.sta01500 \
      --download_speed 85% --upload_speed 0 \
      --raw_line 'pkts: Custom;60;142;256;512;1024;MTU' \
      --raw_line 'cust_pkt_sz: 88 1200' \
      --raw_line 'directions: DUT Transmit;DUT Receive' \
      --raw_line 'traffic_types: UDP;TCP' \
      --test_rig Testbed-01 --pull_report \
      --influx_host c7-graphana --influx_port 8086 --influx_org Candela \
      --influx_token=-u_Wd-L8o992701QF0c5UmqEp7w7Z7YOMaWLxOMgmHfATJGnQbbmYyNxHBR9PgD6taM_tcxqJl6U8DjU1xINFQ== \
      --influx_bucket ben \
      --influx_tag testbed Ferndale-01
<<<<<<< HEAD
    
=======


    Example 2:
    ./lf_dataplane_test.py --json <name>.json

    see sample json file: lf_dataplane_config.json

    Sample <name>.json between using eth1 and eth2 
    {
	    "mgr":"192.168.0.101",
	    "port":"8080",
	    "lf_user":"lanforge",
	    "lf_password":"lanforge",
	    "instance_name":"dataplane-instance",
	    "config_name":"test_con",
	    "upstream":"1.1.eth1",
	    "dut":"asus_5g",
	    "duration":"15s",
	    "station":"1.1.eth2",
	    "download_speed":"85%",
	    "upload_speed":"0",	
	    "raw_line":  ["pkts: Custom;60;MTU", "cust_pkt_sz: 88 1200", "directions: DUT Transmit", "traffic_types: UDP", "bandw_options: 20", "spatial_streams: 1"]
    }

    Sample <name>.json between using eth1 and station 1.1.sta0002
    {
	    "mgr":"192.168.0.101",
	    "port":"8080",
	    "lf_user":"lanforge",
	    "lf_password":"lanforge",
	    "instance_name":"dataplane-instance",
	    "config_name":"test_con",
	    "upstream":"1.1.eth1",
	    "dut":"asus_5g",
	    "duration":"15s",
	    "station":"1.1.sta0002",
	    "download_speed":"85%",
	    "upload_speed":"0",	
	    "raw_line":  ["pkts: Custom;60;MTU", "cust_pkt_sz: 88 1200", "directions: DUT Transmit", "traffic_types: UDP", "bandw_options: 20", "spatial_streams: 1"]
    }

>>>>>>> 07f9b9e0
      """
                                     )

    cv_add_base_parser(parser)  # see cv_test_manager.py

<<<<<<< HEAD
=======
    parser.add_argument('--json', help="--json <config.json> json input file", default="")
<<<<<<< HEAD
    parser.add_argument('--influx_json', help="--influx_json <influx_config.json> influx config json input file", default="")
>>>>>>> 0ef021e1165cbaa612e5128bc48d6abfbb7b887b
=======
    parser.add_argument('--influx_json', help="--influx_json <influx_config.json> influx config json input file",
                        default="")
>>>>>>> 07f9b9e0
    parser.add_argument("-u", "--upstream", type=str, default="",
                        help="Upstream port for wifi capacity test ex. 1.1.eth2")
    parser.add_argument("--station", type=str, default="",
                        help="Station to be used in this test, example: 1.1.sta01500")

    parser.add_argument("--dut", default="",
                        help="Specify DUT used by this test, example: linksys-8450")
    parser.add_argument("--download_speed", default="",
                        help="Specify requested download speed.  Percentage of theoretical is also supported.  Default: 85%")
    parser.add_argument("--upload_speed", default="",
                        help="Specify requested upload speed.  Percentage of theoretical is also supported.  Default: 0")
    parser.add_argument("--duration", default="",
                        help="Specify duration of each traffic run")
    parser.add_argument("--graph_groups", help="File to save graph_groups to", default=None)
    parser.add_argument("--report_dir", default="")
    parser.add_argument("--local_lf_report_dir",
                        help="--local_lf_report_dir <where to pull reports to>  default '' put where dataplane script run from",
                        default="")
    parser.add_argument("--debug", default=False)

    args = parser.parse_args()

<<<<<<< HEAD
=======
    # use json config file
    if args.json != "":
        try:
            with open(args.json, 'r') as json_config:
                json_data = json.load(json_config)
        except:
            print("Error reading {}".format(args.json))
        # json configuation takes presidence to command line
        if "mgr" in json_data:
            args.mgr = json_data["mgr"]
        if "port" in json_data:
            args.port = json_data["port"]
        if "lf_user" in json_data:
            args.lf_user = json_data["lf_user"]
        if "lf_password" in json_data:
            args.lf_password = json_data["lf_password"]
        if "instance_name" in json_data:
            args.instance_name = json_data["instance_name"]
        if "config_name" in json_data:
            args.config_name = json_data["config_name"]
        if "upstream" in json_data:
            args.upstream = json_data["upstream"]
        if "dut" in json_data:
            args.dut = json_data["dut"]
        if "duration" in json_data:
            args.duration = json_data["duration"]
        if "station" in json_data:
            args.station = json_data["station"]
        if "download_speed" in json_data:
            args.download_speed = json_data["download_speed"]
        if "upload_speed" in json_data:
            args.upload_speed = json_data["upload_speed"]
        if "pull_report" in json_data:
            args.pull_report = json_data["pull_report"]
        if "raw_line" in json_data:
            # the json_data is a list , need to make into a list of lists, to match command line raw_line paramaters
            # https://www.tutorialspoint.com/convert-list-into-list-of-lists-in-python
            json_data_tmp = [[x] for x in json_data["raw_line"]]
            args.raw_line = json_data_tmp

    # use influx json config file
    if args.influx_json != "":
        try:
            with open(args.influx_json, 'r') as influx_json_config:
                influx_json_data = json.load(influx_json_config)
        except:
            print("Error reading {}".format(args.influx_json))
        # json configuation takes presidence to command line
        # influx DB configuration
        if "influx_host" in influx_json_data:
            args.influx_host = influx_json_data["influx_host"]
        if "influx_port" in influx_json_data:
            args.influx_port = influx_json_data["influx_port"]
        if "influx_org" in influx_json_data:
            args.influx_org = influx_json_data["influx_org"]
        if "influx_token" in influx_json_data:
            args.influx_token = influx_json_data["influx_token"]
        if "influx_bucket" in influx_json_data:
            args.influx_bucket = influx_json_data["influx_bucket"]

>>>>>>> 0ef021e1165cbaa612e5128bc48d6abfbb7b887b
    cv_base_adjust_parser(args)

    CV_Test = DataplaneTest(lf_host=args.mgr,
                            lf_port=args.port,
                            lf_user=args.lf_user,
                            lf_password=args.lf_password,
                            instance_name=args.instance_name,
                            config_name=args.config_name,
                            upstream=args.upstream,
                            pull_report=args.pull_report,
                            local_lf_report_dir=args.local_lf_report_dir,
                            load_old_cfg=args.load_old_cfg,
                            download_speed=args.download_speed,
                            upload_speed=args.upload_speed,
                            duration=args.duration,
                            dut=args.dut,
                            station=args.station,
                            enables=args.enable,
                            disables=args.disable,
                            raw_lines=args.raw_line,
                            raw_lines_file=args.raw_lines_file,
                            sets=args.set,
                            graph_groups=args.graph_groups,
                            test_rig=args.test_rig,
                            debug=args.debug
                            )
    CV_Test.setup()
    CV_Test.run()

    CV_Test.check_influx_kpi(args)


if __name__ == "__main__":
    main()<|MERGE_RESOLUTION|>--- conflicted
+++ resolved
@@ -221,9 +221,6 @@
 
 
 def main():
-<<<<<<< HEAD
-    parser = argparse.ArgumentParser("""
-=======
     parser = argparse.ArgumentParser(description="""
 
     IMPORTANT: Start lanforge with socket 3990 :  ./lfclient.bash -cli-socket 3990
@@ -232,11 +229,8 @@
         On local or remote system: ./lfclient.bash -cli-socket 3990 -s LF_MGR 
         On local system the -s LF_MGR will be local_host if not provided
 
->>>>>>> 07f9b9e0
     Open this file in an editor and read the top notes for more details.
-
     Example:
-
     ./lf_dataplane_test.py --mgr localhost --port 8080 --lf_user lanforge --lf_password lanforge \
       --instance_name dataplane-instance --config_name test_con --upstream 1.1.eth2 \
       --dut linksys-8450 --duration 15s --station 1.1.sta01500 \
@@ -250,9 +244,6 @@
       --influx_token=-u_Wd-L8o992701QF0c5UmqEp7w7Z7YOMaWLxOMgmHfATJGnQbbmYyNxHBR9PgD6taM_tcxqJl6U8DjU1xINFQ== \
       --influx_bucket ben \
       --influx_tag testbed Ferndale-01
-<<<<<<< HEAD
-    
-=======
 
 
     Example 2:
@@ -294,22 +285,14 @@
 	    "raw_line":  ["pkts: Custom;60;MTU", "cust_pkt_sz: 88 1200", "directions: DUT Transmit", "traffic_types: UDP", "bandw_options: 20", "spatial_streams: 1"]
     }
 
->>>>>>> 07f9b9e0
       """
                                      )
 
     cv_add_base_parser(parser)  # see cv_test_manager.py
 
-<<<<<<< HEAD
-=======
     parser.add_argument('--json', help="--json <config.json> json input file", default="")
-<<<<<<< HEAD
-    parser.add_argument('--influx_json', help="--influx_json <influx_config.json> influx config json input file", default="")
->>>>>>> 0ef021e1165cbaa612e5128bc48d6abfbb7b887b
-=======
     parser.add_argument('--influx_json', help="--influx_json <influx_config.json> influx config json input file",
                         default="")
->>>>>>> 07f9b9e0
     parser.add_argument("-u", "--upstream", type=str, default="",
                         help="Upstream port for wifi capacity test ex. 1.1.eth2")
     parser.add_argument("--station", type=str, default="",
@@ -318,7 +301,7 @@
     parser.add_argument("--dut", default="",
                         help="Specify DUT used by this test, example: linksys-8450")
     parser.add_argument("--download_speed", default="",
-                        help="Specify requested download speed.  Percentage of theoretical is also supported.  Default: 85%")
+                        help="Specify requested download speed.  Percentage of theoretical is also supported. Default: 85%%.")
     parser.add_argument("--upload_speed", default="",
                         help="Specify requested upload speed.  Percentage of theoretical is also supported.  Default: 0")
     parser.add_argument("--duration", default="",
@@ -332,8 +315,6 @@
 
     args = parser.parse_args()
 
-<<<<<<< HEAD
-=======
     # use json config file
     if args.json != "":
         try:
@@ -394,7 +375,6 @@
         if "influx_bucket" in influx_json_data:
             args.influx_bucket = influx_json_data["influx_bucket"]
 
->>>>>>> 0ef021e1165cbaa612e5128bc48d6abfbb7b887b
     cv_base_adjust_parser(args)
 
     CV_Test = DataplaneTest(lf_host=args.mgr,
