#!/usr/bin/env python3

"""
Note: To Run this script gui should be opened with

    path: cd LANforgeGUI_5.4.3 (5.4.3 can be changed with GUI version)
          pwd (Output : /home/lanforge/LANforgeGUI_5.4.3)
          ./lfclient.bash -cli-socket 3990

This script is used to automate running AP-Auto tests.  You
may need to view an AP Auto test configured through the GUI to understand
the options and how best to input data.
    
    ./lf_ap_auto_test.py --mgr localhost --port 8080 --lf_user lanforge --lf_password lanforge \
      --instance_name ap-auto-instance --config_name test_con --upstream 1.1.eth2 \
      --dut5_0 'linksys-8450 Default-SSID-5gl c4:41:1e:f5:3f:25 (2)' \
      --dut2_0 'linksys-8450 Default-SSID-2g c4:41:1e:f5:3f:24 (1)' \
      --max_stations_2 100 --max_stations_5 100 --max_stations_dual 200 \
      --radio2 1.1.wiphy0 --radio2 1.1.wiphy2 \
      --radio5 1.1.wiphy1 --radio5 1.1.wiphy3 --radio5 1.1.wiphy4 \
      --radio5 1.1.wiphy5 --radio5 1.1.wiphy6 --radio5 1.1.wiphy7 \
      --set 'Basic Client Connectivity' 1 --set 'Multi Band Performance' 1 \
      --set 'Skip 2.4Ghz Tests' 1 --set 'Skip 5Ghz Tests' 1 \
      --set 'Throughput vs Pkt Size' 0 --set 'Capacity' 0 --set 'Stability' 0 --set 'Band-Steering' 0 \
      --set 'Multi-Station Throughput vs Pkt Size' 0 --set 'Long-Term' 0 \
      --pull_report \
      --influx_host c7-graphana --influx_port 8086 --influx_org Candela \
      --influx_token=-u_Wd-L8o992701QF0c5UmqEp7w7Z7YOMaWLxOMgmHfATJGnQbbmYyNxHBR9PgD6taM_tcxqJl6U8DjU1xINFQ== \
      --influx_bucket ben \
      --influx_tag testbed Ferndale-01

Note:
    --enable [option] will attempt to select any checkbox of that name to true.
    --disable [option] will attempt to un-select any checkbox of that name to true.
    --raw_line 'line contents' will add any setting to the test config.  This is
        useful way to support any options not specifically enabled by the
        command options.
    --set modifications will be applied after the other config has happened,
        so it can be used to override any other config.

Example of raw text config for ap-auto, to show other possible options:

sel_port-0: 1.1.sta00500
show_events: 1
show_log: 0
port_sorting: 0
kpi_id: AP Auto
bg: 0xE0ECF8
show_scan: 1
auto_helper: 1
skip_2: 1
skip_5: 1
skip_5b: 1
skip_dual: 0
skip_tri: 1
dut5b-0: NA
dut5-0: linksys-8450 Default-SSID-5gl c4:41:1e:f5:3f:25 (2)
dut2-0: linksys-8450 Default-SSID-2g c4:41:1e:f5:3f:24 (1)
dut5b-1: NA
dut5-1: NA
dut2-1: NA
dut5b-2: NA
dut5-2: NA
dut2-2: NA
spatial_streams: AUTO
bandw_options: AUTO
modes: Auto
upstream_port: 1.1.2 eth2
operator: 
mconn: 1
tos: 0
vid_buf: 1000000
vid_speed: 700000
reset_stall_thresh_udp_dl: 9600
cx_prcnt: 950000
cx_open_thresh: 35
cx_psk_thresh: 75
cx_1x_thresh: 130
reset_stall_thresh_udp_ul: 9600
reset_stall_thresh_tcp_dl: 9600
reset_stall_thresh_tcp_ul: 9600
reset_stall_thresh_l4: 100000
reset_stall_thresh_voip: 20000
stab_mcast_dl_min: 100000
stab_mcast_dl_max: 0
stab_udp_dl_min: 56000
stab_udp_dl_max: 0
stab_udp_ul_min: 56000
stab_udp_ul_max: 0
stab_tcp_dl_min: 500000
stab_tcp_dl_max: 0
stab_tcp_ul_min: 500000
stab_tcp_ul_max: 0
dl_speed: 85%
ul_speed: 85%
max_stations_2: 100
max_stations_5: 100
max_stations_5b: 64
max_stations_dual: 200
max_stations_tri: 64
lt_sta: 2
voip_calls: 0
lt_dur: 3600
reset_dur: 600
lt_gi: 30
dur20: 20
hunt_retries: 1
hunt_iter: 15
bind_bssid: 1
set_txpower_default: 0
cap_dl: 1
cap_ul: 0
cap_use_pkt_sizes: 0
stability_reset_radios: 0
stability_use_pkt_sizes: 0
pkt_loss_thresh: 10000
frame_sizes: 200, 512, 1024, MTU
capacities: 1, 2, 5, 10, 20, 40, 64, 128, 256, 512, 1024, MAX
pf_text0: 2.4 DL 200 70Mbps
pf_text1: 2.4 DL 512 110Mbps
pf_text2: 2.4 DL 1024 115Mbps
pf_text3: 2.4 DL MTU 120Mbps
pf_text4: 
pf_text5: 2.4 UL 200 88Mbps
pf_text6: 2.4 UL 512 106Mbps
pf_text7: 2.4 UL 1024 115Mbps
pf_text8: 2.4 UL MTU 120Mbps
pf_text9: 
pf_text10: 5 DL 200 72Mbps
pf_text11: 5 DL 512 185Mbps
pf_text12: 5 DL 1024 370Mbps
pf_text13: 5 DL MTU 525Mbps
pf_text14: 
pf_text15: 5 UL 200 90Mbps
pf_text16: 5 UL 512 230Mbps
pf_text17: 5 UL 1024 450Mbps
pf_text18: 5 UL MTU 630Mbps
radio2-0: 1.1.4 wiphy0
radio2-1: 1.1.6 wiphy2
radio5-0: 1.1.5 wiphy1
radio5-1: 1.1.7 wiphy3
radio5-2: 1.1.8 wiphy4
radio5-3: 1.1.9 wiphy5
radio5-4: 1.1.10 wiphy6
radio5-5: 1.1.11 wiphy7
basic_cx: 0
tput: 0
tput_multi: 0
tput_multi_tcp: 1
tput_multi_udp: 1
tput_multi_dl: 1
tput_multi_ul: 1
dual_band_tput: 1
capacity: 0
band_steering: 0
longterm: 0
mix_stability: 0
loop_iter: 1
reset_batch_size: 1
reset_duration_min: 10000
reset_duration_max: 60000
bandsteer_always_5g: 0

"""
import sys
import os
import importlib
import argparse
import time
import logging

logger = logging.getLogger(__name__)

if sys.version_info[0] != 3:
    logger.critical("This script requires Python 3")
    exit(1)

sys.path.append(os.path.join(os.path.abspath(__file__ + "../../../")))

cv_test_manager = importlib.import_module("py-json.cv_test_manager")
cvtest = cv_test_manager.cv_test
cv_add_base_parser = cv_test_manager.cv_add_base_parser
cv_base_adjust_parser = cv_test_manager.cv_base_adjust_parser
LFUtils = importlib.import_module("py-json.LANforge.LFUtils")
lf_logger_config = importlib.import_module("py-scripts.lf_logger_config")

class ApAutoTest(cvtest):
    def __init__(self,
                 lf_host="localhost",
                 lf_port=8080,
                 lf_user="lanforge",
                 lf_password="lanforge",
                 ssh_port=22,
                 local_lf_report_dir=None,
                 lf_report_dir=None,
                 instance_name="ap_auto_instance",
                 config_name="ap_auto_config",
                 upstream=None,
                 pull_report=False,
                 dut5_0="NA",
                 dut2_0="NA",
                 load_old_cfg=False,
                 max_stations_2=100,
                 max_stations_5=100,
                 max_stations_dual=200,
                 radio2=None,
                 radio5=None,
                 enables=None,
                 disables=None,
                 raw_lines=None,
                 raw_lines_file="",
                 sets=None,
                 graph_groups=None,
<<<<<<< HEAD
                 debug=False,
=======
                 test_tag=""
>>>>>>> 7f6caf35
                 ):
        super().__init__(lfclient_host=lf_host, lfclient_port=lf_port, debug_=debug)

        if radio2 is None:
            radio2 = []
        if radio5 is None:
            radio5 = []
        if enables is None:
            enables = []
        if disables is None:
            disables = []
        if raw_lines is None:
            raw_lines = []
        if sets is None:
            sets = []
        self.lf_host = lf_host
        self.lf_port = lf_port
        self.lf_user = lf_user
        self.lf_password = lf_password
        self.instance_name = instance_name
        self.config_name = config_name
        self.upstream = upstream
        self.pull_report = pull_report
        self.load_old_cfg = load_old_cfg
        self.test_name = "AP-Auto"
        self.dut5_0 = dut5_0
        self.dut2_0 = dut2_0
        self.max_stations_2 = max_stations_2
        self.max_stations_5 = max_stations_5
        self.max_stations_dual = max_stations_dual
        self.radio2 = radio2
        self.radio5 = radio5
        self.enables = enables
        self.disables = disables
        self.raw_lines = raw_lines
        self.raw_lines_file = raw_lines_file
        self.sets = sets
        self.ssh_port = ssh_port
        self.graph_groups = graph_groups
        self.lf_report_dir = lf_report_dir
        self.local_lf_report_dir = local_lf_report_dir
        self.test_tag = test_tag

    def setup(self):
        # Nothing to do at this time.
        return

    def run(self):
        self.sync_cv()
        time.sleep(2)
        self.sync_cv()

        blob_test = "%s-" % self.test_name

        self.rm_text_blob(self.config_name, blob_test)  # To delete old config with same name
        self.show_text_blob(None, None, False)

        # Test related settings
        cfg_options = []

        ridx = 0
        for r in self.radio2:
            cfg_options.append("radio2-%i: %s" % (ridx, r[0]))
            ridx += 1

        ridx = 0
        for r in self.radio5:
            cfg_options.append("radio5-%i: %s" % (ridx, r[0]))
            ridx += 1

        self.apply_cfg_options(cfg_options, self.enables, self.disables, self.raw_lines, self.raw_lines_file)

        # Command line args take precedence.
        if self.upstream:
            cfg_options.append("upstream_port: %s" % self.upstream)
        if self.dut5_0 != "":
            cfg_options.append("dut5-0: " + self.dut5_0)
        if self.dut2_0 != "":
            cfg_options.append("dut2-0: " + self.dut2_0)
        if self.max_stations_2 != -1:
            cfg_options.append("max_stations_2: " + str(self.max_stations_2))
        if self.max_stations_5 != -1:
            cfg_options.append("max_stations_5: " + str(self.max_stations_5))
        if self.max_stations_dual != -1:
            cfg_options.append("max_stations_dual: " + str(self.max_stations_dual))
        if self.test_tag != "":
            cfg_options.append("test_tag: " + self.test_tag)

        # We deleted the scenario earlier, now re-build new one line at a time.
        self.build_cfg(self.config_name, blob_test, cfg_options)

        cv_cmds = []
        self.create_and_run_test(self.load_old_cfg, self.test_name, self.instance_name,
                                 self.config_name, self.sets,
                                 self.pull_report, self.lf_host, self.lf_user, self.lf_password,
                                 cv_cmds, ssh_port=self.ssh_port, local_lf_report_dir=self.local_lf_report_dir,
                                 graph_groups_file=self.graph_groups)

        self.rm_text_blob(self.config_name, blob_test)  # To delete old config with same name


def main():
    parser = argparse.ArgumentParser(
        prog="lf_ap_auto_test.py",
        formatter_class=argparse.RawTextHelpFormatter,
        description="""
    Open this file in an editor and read the top notes for more details.
    
    Example:
    ./lf_ap_auto_test.py --mgr localhost --port 8080 --lf_user lanforge --lf_password lanforge \\
      --instance_name ap-auto-instance --config_name test_con --upstream 1.1.eth2 \\
      --dut5_0 'linksys-8450 Default-SSID-5gl c4:41:1e:f5:3f:25 (2)' \\
      --dut2_0 'linksys-8450 Default-SSID-2g c4:41:1e:f5:3f:24 (1)' \\
      --max_stations_2 100 --max_stations_5 100 --max_stations_dual 200 \\
      --radio2 1.1.wiphy0 --radio2 1.1.wiphy2 \\
      --radio5 1.1.wiphy1 --radio5 1.1.wiphy3 --radio5 1.1.wiphy4 \\
      --radio5 1.1.wiphy5 --radio5 1.1.wiphy6 --radio5 1.1.wiphy7 \\
      --set 'Basic Client Connectivity' 1 --set 'Multi Band Performance' 1 \\
      --set 'Skip 2.4Ghz Tests' 1 --set 'Skip 5Ghz Tests' 1 \\
      --set 'Throughput vs Pkt Size' 0 --set 'Capacity' 0 --set 'Stability' 0 --set 'Band-Steering' 0 \\
      --set 'Multi-Station Throughput vs Pkt Size' 0 --set 'Long-Term' 0 \\
      --test_rig Testbed-01 --test_tag ATH10K --pull_report \\
      --influx_host c7-graphana --influx_port 8086 --influx_org Candela \\
      --influx_token=-u_Wd-L8o992701QF0c5UmqEp7w7Z7YOMaWLxOMgmHfATJGnQbbmYyNxHBR9PgD6taM_tcxqJl6U8DjU1xINFQ== \\
      --influx_bucket ben \\
      --influx_tag testbed Ferndale-01
      """
    )
    cv_add_base_parser(parser)  # see cv_test_manager.py

    parser.add_argument("-u", "--upstream", type=str, default=None,
                        help="Upstream port for wifi capacity test ex. 1.1.eth1")

    parser.add_argument("--max_stations_2", type=int, default=-1,
                        help="Specify maximum 2.4Ghz stations")
    parser.add_argument("--max_stations_5", type=int, default=-1,
                        help="Specify maximum 5Ghz stations")
    parser.add_argument("--max_stations_dual", type=int, default=-1,
                        help="Specify maximum stations for dual-band tests")
    parser.add_argument("--dut5_0", type=str, default="",
                        help="Specify 5Ghz DUT entry.  Syntax is somewhat tricky:  DUT-name SSID BSID (bssid-idx), example: linksys-8450 Default-SSID-5gl c4:41:1e:f5:3f:25 (2)")
    parser.add_argument("--dut2_0", type=str, default="",
                        help="Specify 5Ghz DUT entry.  Syntax is somewhat tricky:  DUT-name SSID BSID (bssid-idx), example: linksys-8450 Default-SSID-2g c4:41:1e:f5:3f:24 (1)")

    parser.add_argument("--radio2", action='append', nargs=1, default=[],
                        help="Specify 2.4Ghz radio.  May be specified multiple times.")
    parser.add_argument("--radio5", action='append', nargs=1, default=[],
                        help="Specify 5Ghz radio.  May be specified multiple times.")
    parser.add_argument("--local_lf_report_dir",
                        help="--local_lf_report_dir <where to pull reports to>  default '' put where dataplane script run from",
                        default="")
    parser.add_argument("--lf_report_dir",
                        help="--lf_report_dir <where to pull reports from>  default '' put where dataplane script run from",
                        default="")

    # TODO:  Use lfcli_base for common arguments.
    parser.add_argument('--debug', help='Enable debugging', default=False, action="store_true")
    parser.add_argument('--log_level',
                        default=None,
                        help='Set logging level: debug | info | warning | error | critical')
    parser.add_argument('--lf_logger_config_json',
                        help="--lf_logger_config_json <json file> , json configuration of logger")

    args = parser.parse_args()

    logger_config = lf_logger_config.lf_logger_config()
    # set the logger level to requested value
    logger_config.set_level(level=args.log_level)
    logger_config.set_json(json_file=args.lf_logger_config_json)


    cv_base_adjust_parser(args)

    CV_Test = ApAutoTest(lf_host=args.mgr,
                         lf_port=args.port,
                         lf_user=args.lf_user,
                         lf_password=args.lf_password,
                         instance_name=args.instance_name,
                         config_name=args.config_name,
                         upstream=args.upstream,
                         pull_report=args.pull_report,
                         local_lf_report_dir=args.local_lf_report_dir,
                         lf_report_dir=args.lf_report_dir,
                         dut5_0=args.dut5_0,
                         dut2_0=args.dut2_0,
                         load_old_cfg=args.load_old_cfg,
                         max_stations_2=args.max_stations_2,
                         max_stations_5=args.max_stations_5,
                         max_stations_dual=args.max_stations_dual,
                         radio2=args.radio2,
                         radio5=args.radio5,
                         enables=args.enable,
                         disables=args.disable,
                         raw_lines=args.raw_line,
                         raw_lines_file=args.raw_lines_file,
                         sets=args.set,
                         debug=args.debug
                         )
    CV_Test.setup()
    CV_Test.run()

    CV_Test.check_influx_kpi(args)

    if CV_Test.passes():
        CV_Test.exit_success()
    else:
        CV_Test.exit_fail()

if __name__ == "__main__":
    main()<|MERGE_RESOLUTION|>--- conflicted
+++ resolved
@@ -211,11 +211,8 @@
                  raw_lines_file="",
                  sets=None,
                  graph_groups=None,
-<<<<<<< HEAD
                  debug=False,
-=======
                  test_tag=""
->>>>>>> 7f6caf35
                  ):
         super().__init__(lfclient_host=lf_host, lfclient_port=lf_port, debug_=debug)
 
