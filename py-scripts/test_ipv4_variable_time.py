#!/usr/bin/env python3

"""test_ipv4_variable_time.py will create stations and endpoints to generate and verify layer-3 traffic.

This script will create a variable number of stations each with their own set of cross-connects and endpoints.
It will then create layer 3 traffic over a specified amount of time, testing for increased traffic at regular intervals.
This test will pass if all stations increase traffic over the full test duration.

Use './test_ipv4_variable_time.py --help' to see command line usage and options
Copyright 2021 Candela Technologies Inc
License: Free to distribute and modify. LANforge systems must be licensed.
"""

import sys
import os

if sys.version_info[0] != 3:
    print("This script requires Python 3")
    exit(1)

if 'py-json' not in sys.path:
    sys.path.append(os.path.join(os.path.abspath('..'), 'py-json'))

import argparse
from LANforge.lfcli_base import LFCliBase
from LANforge import LFUtils
import realm
import time
import datetime
from realm import TestGroupProfile

class IPV4VariableTime(LFCliBase):
    def __init__(self,
                 ssid, security, password, sta_list, name_prefix, upstream, radio,
                 host="localhost", port=8080, mode = 0, ap=None,
                 side_a_min_rate=56, side_a_max_rate=0,
                 side_b_min_rate=56, side_b_max_rate=0,
                 number_template="00000", test_duration="5m", use_ht160=False,
                 _debug_on=False,
                 _exit_on_error=False,
                 _exit_on_fail=False):
        super().__init__(host, port,
                         _local_realm = realm.Realm(lfclient_host=host,
                                                    lfclient_port=port,
                                                    debug_=_debug_on,
                                                    halt_on_error_=_exit_on_error),
                         _debug=_debug_on,
                         _halt_on_error=_exit_on_error,
                         _exit_on_fail=_exit_on_fail),
        self.l3cxprofile = realm.L3CXProfile(lfclient_host=host,
                                                        lfclient_port=port,
                                                        local_realm=self.local_realm)
        self.upstream = upstream
        self.host = host
        self.port = port
        self.ssid = ssid
        self.sta_list = sta_list
        self.security = security
        self.password = password
        self.radio = radio
        self.mode= mode
        self.ap=ap
        self.number_template = number_template
        self.debug = _debug_on
        self.name_prefix = name_prefix
        self.test_duration = test_duration
        self.station_profile = self.local_realm.new_station_profile()
        self.cx_profile = self.local_realm.new_l3_cx_profile()
        self.station_profile.lfclient_url = self.lfclient_url
        self.station_profile.ssid = self.ssid
        self.station_profile.ssid_pass = self.password
        self.station_profile.security = self.security
        self.station_profile.number_template_ = self.number_template
        self.station_profile.debug = self.debug
        self.station_profile.use_ht160 = use_ht160
        if self.station_profile.use_ht160:
            self.station_profile.mode = 9
        self.station_profile.mode = mode
        if self.ap is not None:
            self.station_profile.set_command_param("add_sta", "ap",self.ap)


        self.cx_profile.host = self.host
        self.cx_profile.port = self.port
        self.cx_profile.name_prefix = self.name_prefix
        self.cx_profile.side_a_min_bps = side_a_min_rate
        self.cx_profile.side_a_max_bps = side_a_max_rate
        self.cx_profile.side_b_min_bps = side_b_min_rate
        self.cx_profile.side_b_max_bps = side_b_max_rate

    def start(self, print_pass=False, print_fail=False):
        self.station_profile.admin_up()
        #to-do- check here if upstream port got IP
        temp_stas = self.station_profile.station_names.copy()

        if self.local_realm.wait_for_ip(temp_stas):
            self._pass("All stations got IPs")
        else:
            self._fail("Stations failed to get IPs")
            self.exit_fail()
        self.cx_profile.start_cx()


    def stop(self):
        self.cx_profile.stop_cx()
        self.station_profile.admin_down()

    def pre_cleanup(self):
        self.cx_profile.cleanup_prefix()
        for sta in self.sta_list:
            self.local_realm.rm_port(sta, check_exists=True)

    def cleanup(self):
        self.cx_profile.cleanup()
        self.station_profile.cleanup()
        LFUtils.wait_until_ports_disappear(base_url=self.lfclient_url, port_list=self.station_profile.station_names,
                                           debug=self.debug)

    def build(self):

        self.station_profile.use_security(self.security, self.ssid, self.password)
        self.station_profile.set_number_template(self.number_template)
        print("Creating stations")
        self.station_profile.set_command_flag("add_sta", "create_admin_down", 1)
        self.station_profile.set_command_param("set_port", "report_timer", 1500)
        self.station_profile.set_command_flag("set_port", "rpt_timer", 1)
        self.station_profile.create(radio=self.radio, sta_names_=self.sta_list, debug=self.debug)
        self.cx_profile.create(endp_type="lf_udp", side_a=self.station_profile.station_names, side_b=self.upstream, sleep_time=0)
        self._pass("PASS: Station build finished")

def main():
    parser = LFCliBase.create_basic_argparse(
        prog='test_ipv4_variable_time.py',
        formatter_class=argparse.RawTextHelpFormatter,
        epilog='''\
            Create stations to test connection and traffic on VAPs of varying security types (WEP, WPA, WPA2, WPA3, Open)
            ''',

        description='''\
test_ipv4_variable_time.py:
--------------------
Generic command layout:

python3 ./test_ipv4_variable_time.py
    --upstream_port eth1
    --radio wiphy0
    --num_stations 32
    --security {open|wep|wpa|wpa2|wpa3} \\
    --mode   1
        {"auto"   : "0",
        "a"      : "1",
        "b"      : "2",
        "g"      : "3",
        "abg"    : "4",
        "abgn"   : "5",
        "bgn"    : "6",
        "bg"     : "7",
        "abgnAC" : "8",
        "anAC"   : "9",
        "an"     : "10",
        "bgnAC"  : "11",
        "abgnAX" : "12",
        "bgnAX"  : "13"}
    --ssid netgear
    --password admin123
    --test_duration 2m (default)
    --a_min 3000
    --b_min 1000
    --ap "00:0e:8e:78:e1:76"
    --output_format csv
<<<<<<< HEAD
    --report_file ~/Documents/results.csv (if csv file - please use another extension for other files)
=======
    --report_file ~/Documents/results.csv (Example of csv file output  - please use another extension for other files)
    --compared_report ~/Documents/results_prev.csv (Example of csv file retrieval  - please use another extension for other files) - UNDER CONSTRUCTION
    --col_names 'name','tx bytes', 'rx bytes','dropped'
>>>>>>> d4a4c3b4
    --debug
            ''')

    required_args=None
    for group in parser._action_groups:
        if group.title == "required arguments":
            required_args=group
            break
    #if required_args is not None:

    optional_args=None
    for group in parser._action_groups:
        if group.title == "optional arguments":
            optional_args=group
            break
    if optional_args is not None:
        optional_args.add_argument('--mode',help='Used to force mode of stations')
        optional_args.add_argument('--ap',help='Used to force a connection to a particular AP')
        optional_args.add_argument('--output_format', help='choose either csv or xlsx')
        optional_args.add_argument('--report_file',help='where you want to store results', default=None)
        optional_args.add_argument('--a_min', help='--a_min bps rate minimum for side_a', default=256000)
        optional_args.add_argument('--b_min', help='--b_min bps rate minimum for side_b', default=256000)
        optional_args.add_argument('--test_duration', help='--test_duration sets the duration of the test', default="2m")
<<<<<<< HEAD
        optional_args.add_argument('--col_names', help='Which columns you want to monitor', default=['Name','Rx Rate','Rx PDUs'])
=======
        optional_args.add_argument('--col_names', help='Columns wished to be monitor',default=None)
        optional_args.add_argument('--compared_report',help='report path and file which is wished to be compared with new report', default=None)
>>>>>>> d4a4c3b4
    args = parser.parse_args()
    #['name','tx bytes', 'rx bytes','dropped']

    num_sta = 2
    if (args.num_stations is not None) and (int(args.num_stations) > 0):
        num_sta = int(args.num_stations)

    #Create directory
    if args.report_file is None:
<<<<<<< HEAD
        try:
            homedir = str(datetime.datetime.now().strftime("%Y-%m-%d-%H-%M")).replace(':','-')+'test_ipv4_variable_time'
            path = os.path.join('/home/lanforge/report-data/',homedir)
            os.mkdir(path)
        except:
            path = os.path.dirname(os.path.dirname(os.path.abspath(__file__)))
            print('Saving file to local directory')
=======
        homedir = str(datetime.datetime.now().strftime("%Y-%m-%d-%H-%M")).replace(':','-')+'test_ipv4_variable_time'
        path = os.path.join('/home/lanforge/report-data/',homedir)
        os.mkdir(path)
>>>>>>> d4a4c3b4
    else:
        pass

    if args.report_file is None:
        if args.output_format in ['csv','json','html','hdf','stata','pickle','pdf','png','df','parquet','xlsx']:
<<<<<<< HEAD
            report_f=path+'/data.' + args.output_format
            output=args.output_format
        else:
            print('Defaulting data file output type to Excel')
            report_f=path+'/data.xlsx'
=======
            report_f='/home/lanforge/report-data/'+homedir+'/data.' + args.output_format
            output=args.output_format
        else:
            print('Defaulting data file output type to Excel')
            report_f='/home/lanforge/report-data/'+homedir+'/data.xlsx'
>>>>>>> d4a4c3b4
            output='xlsx'
    else:
        report_f=args.report_file
        if args.output_format is None:
            output=str(args.report_file).split('.')[-1]
        else:
            output=args.output_format

<<<<<<< HEAD
=======
    #Retrieve last data file
    compared_rept=None
    if args.compared_report:
        #check if last report format is same as current rpt format
        last_report_format = args.compared_report.split('.')[-1]
        if output == last_report_format:
            compared_rept = args.compared_report
        else:
            ValueError("Compared report format is not the same as the new report format. Please make sure they are of the same file type.")


>>>>>>> d4a4c3b4
    station_list = LFUtils.portNameSeries(prefix_="sta", start_id_=0, end_id_=num_sta-1, padding_number_=10000, radio=args.radio)
    ip_var_test = IPV4VariableTime(host=args.mgr,
                                   port=args.mgr_port,
                                   number_template="0000",
                                   sta_list=station_list,
                                   name_prefix="VT",
                                   upstream=args.upstream_port,
                                   ssid=args.ssid,
                                   password=args.passwd,
                                   radio=args.radio,
                                   security=args.security,
                                   test_duration=args.test_duration,
                                   use_ht160=False,
                                   side_a_min_rate=args.a_min,
                                   side_b_min_rate=args.b_min,
                                   mode=args.mode,
                                   ap=args.ap,
                                   _debug_on=args.debug)

    ip_var_test.pre_cleanup()
    ip_var_test.build()
    if not ip_var_test.passes():
        print(ip_var_test.get_fail_message())
        ip_var_test.exit_fail()
    ip_var_test.start(False, False)

    try:
        layer3connections=','.join([[*x.keys()][0] for x in ip_var_test.local_realm.json_get('endp')['endpoint']])
    except:
        raise ValueError('Try setting the upstream port flag if your device does not have an eth1 port')
<<<<<<< HEAD
    if type(args.col_names) is not list:
        col_names=None
    else:
        col_names = args.col_names
    print(report_f)
=======
    if args.col_names is not None:
        print(args.col_names)
        if type(args.col_names) is not list:
            col_names=list(args.col_names.split(","))
        else:
            col_names = args.col_names
    else:
        col_names=None
    if args.debug:
        print("Column names are...")
        print(col_names)
>>>>>>> d4a4c3b4
    ip_var_test.l3cxprofile.monitor(col_names=col_names,
                                    report_file=report_f,
                                    duration_sec=ip_var_test.local_realm.parse_time(args.test_duration).total_seconds(),
                                    created_cx= layer3connections,
                                    output_format=output,
                                    compared_report=compared_rept,
                                    script_name='test_ipv4_variable_time',
                                    arguments=args)

    ip_var_test.stop()
    if not ip_var_test.passes():
        print(ip_var_test.get_fail_message())
        ip_var_test.exit_fail()
    time.sleep(30)
    ip_var_test.cleanup()
    if ip_var_test.passes():
        ip_var_test.exit_success()

<<<<<<< HEAD
=======
    IPV4VariableTime.cx_profile.stop_cx() #is this needed?

>>>>>>> d4a4c3b4
if __name__ == "__main__":
    main()<|MERGE_RESOLUTION|>--- conflicted
+++ resolved
@@ -168,13 +168,9 @@
     --b_min 1000
     --ap "00:0e:8e:78:e1:76"
     --output_format csv
-<<<<<<< HEAD
-    --report_file ~/Documents/results.csv (if csv file - please use another extension for other files)
-=======
     --report_file ~/Documents/results.csv (Example of csv file output  - please use another extension for other files)
     --compared_report ~/Documents/results_prev.csv (Example of csv file retrieval  - please use another extension for other files) - UNDER CONSTRUCTION
     --col_names 'name','tx bytes', 'rx bytes','dropped'
->>>>>>> d4a4c3b4
     --debug
             ''')
 
@@ -198,12 +194,8 @@
         optional_args.add_argument('--a_min', help='--a_min bps rate minimum for side_a', default=256000)
         optional_args.add_argument('--b_min', help='--b_min bps rate minimum for side_b', default=256000)
         optional_args.add_argument('--test_duration', help='--test_duration sets the duration of the test', default="2m")
-<<<<<<< HEAD
-        optional_args.add_argument('--col_names', help='Which columns you want to monitor', default=['Name','Rx Rate','Rx PDUs'])
-=======
         optional_args.add_argument('--col_names', help='Columns wished to be monitor',default=None)
         optional_args.add_argument('--compared_report',help='report path and file which is wished to be compared with new report', default=None)
->>>>>>> d4a4c3b4
     args = parser.parse_args()
     #['name','tx bytes', 'rx bytes','dropped']
 
@@ -213,7 +205,6 @@
 
     #Create directory
     if args.report_file is None:
-<<<<<<< HEAD
         try:
             homedir = str(datetime.datetime.now().strftime("%Y-%m-%d-%H-%M")).replace(':','-')+'test_ipv4_variable_time'
             path = os.path.join('/home/lanforge/report-data/',homedir)
@@ -221,29 +212,16 @@
         except:
             path = os.path.dirname(os.path.dirname(os.path.abspath(__file__)))
             print('Saving file to local directory')
-=======
-        homedir = str(datetime.datetime.now().strftime("%Y-%m-%d-%H-%M")).replace(':','-')+'test_ipv4_variable_time'
-        path = os.path.join('/home/lanforge/report-data/',homedir)
-        os.mkdir(path)
->>>>>>> d4a4c3b4
     else:
         pass
 
     if args.report_file is None:
         if args.output_format in ['csv','json','html','hdf','stata','pickle','pdf','png','df','parquet','xlsx']:
-<<<<<<< HEAD
-            report_f=path+'/data.' + args.output_format
-            output=args.output_format
-        else:
-            print('Defaulting data file output type to Excel')
-            report_f=path+'/data.xlsx'
-=======
             report_f='/home/lanforge/report-data/'+homedir+'/data.' + args.output_format
             output=args.output_format
         else:
             print('Defaulting data file output type to Excel')
             report_f='/home/lanforge/report-data/'+homedir+'/data.xlsx'
->>>>>>> d4a4c3b4
             output='xlsx'
     else:
         report_f=args.report_file
@@ -252,8 +230,6 @@
         else:
             output=args.output_format
 
-<<<<<<< HEAD
-=======
     #Retrieve last data file
     compared_rept=None
     if args.compared_report:
@@ -265,7 +241,6 @@
             ValueError("Compared report format is not the same as the new report format. Please make sure they are of the same file type.")
 
 
->>>>>>> d4a4c3b4
     station_list = LFUtils.portNameSeries(prefix_="sta", start_id_=0, end_id_=num_sta-1, padding_number_=10000, radio=args.radio)
     ip_var_test = IPV4VariableTime(host=args.mgr,
                                    port=args.mgr_port,
@@ -296,13 +271,6 @@
         layer3connections=','.join([[*x.keys()][0] for x in ip_var_test.local_realm.json_get('endp')['endpoint']])
     except:
         raise ValueError('Try setting the upstream port flag if your device does not have an eth1 port')
-<<<<<<< HEAD
-    if type(args.col_names) is not list:
-        col_names=None
-    else:
-        col_names = args.col_names
-    print(report_f)
-=======
     if args.col_names is not None:
         print(args.col_names)
         if type(args.col_names) is not list:
@@ -314,7 +282,6 @@
     if args.debug:
         print("Column names are...")
         print(col_names)
->>>>>>> d4a4c3b4
     ip_var_test.l3cxprofile.monitor(col_names=col_names,
                                     report_file=report_f,
                                     duration_sec=ip_var_test.local_realm.parse_time(args.test_duration).total_seconds(),
@@ -333,10 +300,5 @@
     if ip_var_test.passes():
         ip_var_test.exit_success()
 
-<<<<<<< HEAD
-=======
-    IPV4VariableTime.cx_profile.stop_cx() #is this needed?
-
->>>>>>> d4a4c3b4
 if __name__ == "__main__":
     main()