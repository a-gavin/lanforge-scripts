--- conflicted
+++ resolved
@@ -58,7 +58,7 @@
 import shutil
 from os import path
 import shlex
-import paramiko 
+import paramiko
 
 # lf_report is from the parent of the current file
 dir_path = os.path.dirname(os.path.realpath(__file__))
@@ -133,19 +133,12 @@
         self.host_ip_test = None
         self.email_title_txt = ""
         self.email_txt = ""
-<<<<<<< HEAD
-        self.lf_mgr_ip = ""
+        self.lf_mgr_ip = "192.168.0.102"
         self.lf_mgr_port = ""
+        self.lf_mgr_user = "lanforge"
+        self.lf_mgr_pass = "lanforge"
         self.dut_name = ""  # "ASUSRT-AX88U" note this is not dut_set_name
         self.dut_bssid = ""  # "3c:7c:3f:55:4d:64" - this is the mac for the radio this may be seen with a scan
-=======
-        self.lf_mgr_ip = "192.168.0.102" 
-        self.lf_mgr_port = "" 
-        self.lf_mgr_user = "lanforge"
-        self.lf_mgr_pass =  "lanforge"
-        self.dut_name = "" # "ASUSRT-AX88U" note this is not dut_set_name
-        self.dut_bssid = "" #"3c:7c:3f:55:4d:64" - this is the mac for the radio this may be seen with a scan 
->>>>>>> 1098de86
 
         # NOTE:  My influx token is unlucky and starts with a '-', but using the syntax below # with '=' right after the argument keyword works as hoped.
         # --influx_token=
@@ -188,14 +181,15 @@
         process = subprocess.Popen(["git", "rev-parse", "HEAD"], stdout=subprocess.PIPE)
         (commit_hash, err) = process.communicate()
         exit_code = process.wait()
-        scripts_git_sha = commit_hash.decode('utf-8','ignore')
+        scripts_git_sha = commit_hash.decode('utf-8', 'ignore')
         return scripts_git_sha
 
     def get_lanforge_kernel_version(self):
         ssh = paramiko.SSHClient()  # creating shh client object we use this object to connect to router
         ssh.set_missing_host_key_policy(paramiko.AutoAddPolicy())  # automatically adds the missing host key
-        #ssh.connect(self.lf_mgr_ip, port=22, username=self.lf_mgr_user, password=self.lf_mgr_pass, banner_timeout=600)
-        ssh.connect(hostname=self.lf_mgr_ip, port=22, username=self.lf_mgr_user, password=self.lf_mgr_pass, banner_timeout=600)
+        # ssh.connect(self.lf_mgr_ip, port=22, username=self.lf_mgr_user, password=self.lf_mgr_pass, banner_timeout=600)
+        ssh.connect(hostname=self.lf_mgr_ip, port=22, username=self.lf_mgr_user, password=self.lf_mgr_pass,
+                    banner_timeout=600)
         stdin, stdout, stderr = ssh.exec_command('uname -r')
         output = stdout.readlines()
         # print('\n'.join(output))
@@ -207,14 +201,14 @@
         output = ""
         ssh = paramiko.SSHClient()  # creating shh client object we use this object to connect to router
         ssh.set_missing_host_key_policy(paramiko.AutoAddPolicy())  # automatically adds the missing host key
-        ssh.connect(hostname=self.lf_mgr_ip, port=22, username=self.lf_mgr_user, password=self.lf_mgr_pass, banner_timeout=600)
+        ssh.connect(hostname=self.lf_mgr_ip, port=22, username=self.lf_mgr_user, password=self.lf_mgr_pass,
+                    banner_timeout=600)
         stdin, stdout, stderr = ssh.exec_command('./btserver --version | grep  Version')
         output = stdout.readlines()
         # print('\n'.join(output))
         ssh.close()
         time.sleep(1)
         return output
-        
 
     # NOT complete : will send the email results
     def send_results_email(self, report_file=None):
@@ -1006,21 +1000,13 @@
                         default="lf_check_config.ini")
     parser.add_argument('--json', help="--json <lf_ckeck_config.json file> ", default="lf_check_config.json")
     parser.add_argument('--use_json', help="--use_json ", action='store_true')
-<<<<<<< HEAD
-    parser.add_argument('--suite', '--test_suite', help="--suite <suite name>  default TEST_DICTIONARY",
-                        default="TEST_DICTIONARY")
+    parser.add_argument('--suite', help="--suite <suite name>  default TEST_DICTIONARY", default="TEST_DICTIONARY")
     parser.add_argument('--production', help="--production  stores true, sends email results to production email list",
                         action='store_true')
     parser.add_argument('--outfile', help="--outfile <Output Generic Name>  used as base name for all files generated",
                         default="")
     parser.add_argument('--logfile', help="--logfile <logfile Name>  logging for output of lf_check.py script",
                         default="lf_check.log")
-=======
-    parser.add_argument('--suite', help="--suite <suite name>  default TEST_DICTIONARY", default="TEST_DICTIONARY")
-    parser.add_argument('--production', help="--production  stores true, sends email results to production email list", action='store_true')
-    parser.add_argument('--outfile', help="--outfile <Output Generic Name>  used as base name for all files generated", default="")
-    parser.add_argument('--logfile', help="--logfile <logfile Name>  logging for output of lf_check.py script", default="lf_check.log")
->>>>>>> 1098de86
 
     args = parser.parse_args()
 
@@ -1085,21 +1071,21 @@
         scripts_git_sha = check.get_scripts_git_sha()
         print("git_sha {sha}".format(sha=scripts_git_sha))
     except:
-        print("git_sha read exception ")        
+        print("git_sha read exception ")
 
     try:
         lanforge_kernel_version = check.get_lanforge_kernel_version()
         print("lanforge_kernel_version {kernel_ver}".format(kernel_ver=lanforge_kernel_version))
     except:
-        print("lanforge_kernel_version exception")        
+        print("lanforge_kernel_version exception")
 
     try:
         lanforge_gui_version = check.get_lanforge_gui_version()
         print("lanforge_gui_version {gui_ver}".format(gui_ver=lanforge_gui_version))
     except:
-        print("lanforge_gui_version exception")        
-
-    # set up logging
+        print("lanforge_gui_version exception")
+
+        # set up logging
     logfile = args.logfile[:-4]
     print("logfile: {}".format(logfile))
     logfile = "{}-{}.log".format(logfile, current_time)
@@ -1122,7 +1108,6 @@
     check.run_script_test()
 
     # read lanforge
-
 
     # generate output reports
     report.set_title("LF Check: lf_check.py")
