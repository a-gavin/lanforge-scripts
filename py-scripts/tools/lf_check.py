#!/usr/bin/python3

'''
NAME: lf_check.py

PURPOSE: lf_check.py run tests based on test rig json input, test dut json input,  and test command line inputs

EXAMPLE:

<<<<<<< HEAD
<<<<<<< HEAD
PURPOSE:
lf_check.py will tests based on .ini file or .json file.
The config file may be copied from lf_check_config_template.ini, or can be generated.
The config file name can be passed in as a configuraiton parameter.
The json file may be copied from lf_check.json and updated.  Currently all the parameters are needed to be set to a value

The --production flag determine the email list for results
=======
./lf_check.py --json_rig <test rig json> --json_dut <dut_json> --json_test <tests json> --test_suite <suite_name> --path <path to results and db, db table>
./lf_check.py --json_rig <test rig json> --json_dut <dut_json> --json_test <tests json> --test_suite <suite_name> --path <path to results>  --production

./lf_check.py  --json_rig ct_us_001_rig.json --json_dut ct_001_AX88U_dut.json  --json_test ct_us_001_tests.json  --suite "suite_wc_dp"  --path '/home/lanforge/html-reports/ct-us-001'
>>>>>>> 974d04d1b1d9127f4e24d71b2e0c5599aa2570e6
=======
./lf_check.py --json_rig <rig_json> --json_dut <dut_json> --json_test <tests json> --test_suite <suite_name> --path <path to results>
./lf_check.py --json_rig <rig_json> --json_dut <dut_json> --json_test <tests json> --test_suite <suite_name> --path <path to results>  --production

./lf_check.py  --json_rig ct_us_001_rig.json --json_dut ct_001_AX88U_dut.json
    --json_test ct_us_001_tests.json  --suite "suite_wc_dp"  --path '/home/lanforge/html-reports/ct-us-001'
>>>>>>> a00b4e64


<<<<<<< HEAD
lf_check.py --use_json --json <unique json file> --test_suite
lf_check.py --use_json --json <unique json file> --production

NOTES:
Before using lf_check.py
Using .ini:
1. copy lf_check_config_template.ini to <file name>.ini ,  this will avoid .ini being overwritten on git pull
2. update <file name>.ini to enable (TRUE) tests to be run in the test suite, the default suite is the TEST_DICTIONARY
3. update other configuration to specific test bed for example radios
=======
rig is the LANforge
dut is the device under test
NOTE : if all json data (rig,dut,tests)  in same json file pass same json in for all 3 inputs

NOTES:
Create three json files: 1. discribes rig (lanforge), dut (device under test) and other for the description of the tests

Starting LANforge:
    On local or remote system: /home/lanforge/LANforgeGUI/lfclient.bash -cli-socket 3990 -s LF_MGR
    On local system the -s LF_MGR will be local_host if not provided

### Below are development Notes ###
>>>>>>> 974d04d1b1d9127f4e24d71b2e0c5599aa2570e6


NOTES: getting radio information:
<<<<<<< HEAD
<<<<<<< HEAD
1. (Using Curl) curl -H 'Accept: application/json' http://localhost:8080/radiostatus/all | json_pp | less
2. (using Python) response = self.json_get("/radiostatus/all")
=======
1. (Using Curl) curl -H 'Accept: application/json' http://localhost:8080/radiostatus/all | json_pp 
=======
1. (Using Curl) curl -H 'Accept: application/json' http://localhost:8080/radiostatus/all | json_pp
>>>>>>> a00b4e64
2.  , where --user "USERNAME:PASSWORD"
# https://itnext.io/curls-just-want-to-have-fun-9267432c4b55
3. (using Python) response = self.json_get("/radiostatus/all"), Currently lf_check.py is independent of py-json libraries

4. if the connection to 8080 is rejected check : pgrep -af java  , to see the number of GUI instances running
>>>>>>> 974d04d1b1d9127f4e24d71b2e0c5599aa2570e6

<<<<<<< HEAD
=======
5. getting the lanforge GUI version
curl -H 'Accept: application/json' http://localhost:8080/ | json_pp
{
   "VersionInfo" : {
      "BuildDate" : "Sun 19 Sep 2021 02:36:51 PM PDT",
      "BuildMachine" : "v-f30-64",
      "BuildVersion" : "5.4.4",
      "Builder" : "greearb",
      "GitVersion" : "a98d7fbb8ca4e5c4f736a70e5cc3759e44aba636",
      "JsonVersion" : "1.0.25931"
   },

curl -u 'user:pass' -H 'Accept: application/json' http://<lanforge ip>:8080 | json_pp  | grep -A 7 "VersionInfo"

6. for Fedora you can do a:  dnf group list  , to see what all is installed
    dnf group install "Development Tools" for example,  to install a group

>>>>>>> a00b4e64
GENERIC NOTES:
Starting LANforge:
    On local or remote system: /home/lanforge/LANforgeGUI/lfclient.bash -cli-socket 3990 -s LF_MGR
    On local system the -s LF_MGR will be local_host if not provided
    Saving stdout and stderr to find LANforge issues
    ./lfclient.bash -cli-socket 3990 > >(tee -a stdout.log) 2> >(tee -a stderr.log >&2)


    On LANforge ~lanforge/.config/autostart/LANforge-auto.desktop is used to restart lanforge on boot.
        http://www.candelatech.com/cookbook.php?vol=misc&book=Automatically+starting+LANforge+GUI+on+login

1. add server (telnet localhost 4001) build info,  GUI build sha, and Kernel version to the output.
    A. for build information on LANforgeGUI : /home/lanforge ./btserver --version
    B. for the kernel version uname -r (just verion ), uname -a build date
    C. for getting the radio firmware:  ethtool -i wlan0

# may need to build in a testbed reboot at the beginning of a day's testing...
# seeing some dhcp exhaustion and high latency values for testbeds that have been running
# for a while that appear to clear up once the entire testbed is power cycled

# Capture the LANforge client output sdtout and stdwrr
/home/lanforge/LANforgeGUI/lfclient.bash -cli-socket 3990 -s LF_MGR command > >(tee -a stdout.log) 2> >(tee -a stderr.log >&2)

# To get the --raw_line commands
# Build Chamber View Scenario in the GUI and then # copy/tweak what it shows in the 'Text Output' tab after saving and re-opening # the scenario

# issue a shutdown command on the lanforge(s)
#  ssh root@lanforge reboot (need to verify)  or do a shutdown
# send curl command to remote power switch to reboot testbed
#   curl -s http://admin:lanforge@192.168.100.237/outlet?1=CCL -o /dev/null 2>&1
#


'''

import datetime
import sys
<<<<<<< HEAD
=======
import traceback
>>>>>>> 974d04d1b1d9127f4e24d71b2e0c5599aa2570e6

if sys.version_info[0] != 3:
    print("This script requires Python3")
    exit()

import os
import importlib
import socket
import logging
import time
from time import sleep
import argparse
import json
import subprocess
import csv
import shutil
import shlex
import paramiko
import pandas as pd
import requests

sys.path.append(os.path.join(os.path.abspath(__file__ + "../../../")))
lf_report = importlib.import_module("lf_report")

# lf_report is from the parent of the current file
dir_path = os.path.dirname(os.path.realpath(__file__))
parent_dir_path = os.path.abspath(os.path.join(dir_path, os.pardir))
sys.path.insert(0, parent_dir_path)

# setup logging FORMAT
FORMAT = '%(asctime)s %(name)s %(levelname)s: %(message)s'


# lf_check class contains verificaiton configuration and ocastrates the
# testing.
class lf_check():
    def __init__(self,
<<<<<<< HEAD
<<<<<<< HEAD
                 _use_json,
                 _config_ini,
                 _json_data,
                 _test_suite,
                 _production,
                 _csv_results,
                 _outfile,
                 _report_path):
        self.use_json = _use_json
        self.json_data = _json_data
        self.config_ini = _config_ini
=======
                _json_rig,
                _json_dut,
                _json_test,
                _test_suite,
                _production,
                _csv_results,
                _outfile,
                _outfile_name,
                _report_path,
                _log_path):
=======
                 _json_rig,
                 _json_dut,
                 _json_test,
                 _test_suite,
                 _server_override,
                 _db_override,
                 _production,
                 _csv_results,
                 _outfile,
                 _outfile_name,
                 _report_path,
                 _log_path):
>>>>>>> a00b4e64
        self.json_rig = _json_rig
        self.json_dut = _json_dut
        self.json_test = _json_test
>>>>>>> 974d04d1b1d9127f4e24d71b2e0c5599aa2570e6
        self.test_suite = _test_suite
        self.server_override = _server_override
        self.db_override = _db_override
        self.production_run = _production
        self.report_path = _report_path
        self.log_path = _log_path
        self.test_dict = {}
        path_parent = os.path.dirname(os.getcwd())
        os.chdir(path_parent)
        self.scripts_wd = os.getcwd()
        self.results = ""
        self.outfile = _outfile
        self.outfile_name = _outfile_name
        self.test_result = "Failure"
        self.tests_run = 0
        self.tests_success = 0
        self.tests_failure = 0
        self.tests_some_failure = 0
        self.tests_timeout = 0
        self.results_col_titles = [
            "Test", "Command", "Result", "STDOUT", "STDERR"]
        self.html_results = ""
        self.background_green = "background-color:green"
        self.background_red = "background-color:red"
        self.background_orange = "background-color:orange"
        self.background_purple = "background-color:purple"
        self.background_blue = "background-color:blue"

        # LANforge information
        self.lanforge_system_node_version = ""
        self.lanforge_fedora_version = ""
        self.lanforge_kernel_version = ""
        self.lanforge_server_version_full = ""
        self.lanforge_server_version = ""
        self.lanforge_gui_version_full = ""
        self.lanforge_gui_version = ""
        self.lanforge_gui_build_date = ""
        self.lanforge_gui_git_sha = ""

        # meta.txt
        self.meta_data_path = ""

        # lanforge configuration
        self.lf_mgr_ip = "192.168.0.102"
        self.lf_mgr_port = "8080"
        self.lf_mgr_user = "lanforge"
        self.lf_mgr_pass = "lanforge"
        self.upstream_port = ""

        # results
        self.test_server = ""
        self.database_sqlite = ""
        self.suite_start_time = ""
        self.suite_end_time = ""
        self.suite_duration = ""
        self.test_start_time = ""
        self.test_end_time = ""
        self.duration = ""

        self.http_test_ip = ""
        self.ftp_test_ip = ""
        self.test_ip = ""

<<<<<<< HEAD
        # section TEST_GENERIC
        self.radio_lf = ""
        self.ssdi = ""
        self.ssid_pw = ""
        self.security = ""
        self.num_sta = ""
        self.col_names = ""
        self.upstream_port = ""
=======
        # section DUT
        # dut selection
        # note the name will be set as --set DUT_NAME ASUSRT-AX88U, this is not
        # dut_name (see above)
        self.dut_set_name = 'DUT_NAME ASUSRT-AX88U'
        self.use_dut_name = "DUT_NAME_NA"  # "ASUSRT-AX88U" note this is not dut_set_name
        self.dut_hw = "DUT_HW_NA"
        self.dut_sw = "DUT_SW_NA"
        self.dut_model = "DUT_MODEL_NA"
        self.dut_serial = "DUT_SN_NA"

<<<<<<< HEAD
        self.ssid_5g = ""
        self.ssid_5g_pw = ""
        self.security_5g = ""

        self.ssid_6g = ""
        self.ssid_6g_pw = ""
        self.security_6g = ""
>>>>>>> 974d04d1b1d9127f4e24d71b2e0c5599aa2570e6
=======
        self.dut_wireless_network_dict = {}
>>>>>>> a00b4e64

        self.csv_results = _csv_results
        self.csv_results_file = ""
        self.csv_results_writer = ""
        self.csv_results_column_headers = ""
        self.logger = logging.getLogger(__name__)
        self.test_timeout = 120
        self.test_timeout_default = 120
        self.test_iterations_default = 1
        self.use_blank_db = "FALSE"
        self.use_factory_default_db = "FALSE"
        self.use_custom_db = "FALSE"
        self.email_list_production = ""
        self.email_list_test = ""
        self.email_title_txt = ""
        self.email_txt = ""

<<<<<<< HEAD
        # lanforge configuration
        self.lf_mgr_ip = "192.168.0.102"
        self.lf_mgr_port = ""
        self.lf_mgr_user = "lanforge"
        self.lf_mgr_pass = "lanforge"

        # dut configuration
        self.dut_name = "DUT_NAME_NOT_SET"  # "ASUSRT-AX88U" note this is not dut_set_name
        self.dut_hw = "DUT_HW_NOT_SET"
        self.dut_sw = "DUT_SW_NOT_SET"
        self.dut_model = "DUT_MODEL_NOT_SET"
        self.dut_serial = "DUT_SERIAL_NOT_SET"
        self.dut_bssid_2g = "BSSID_2G_NOT_SET"  # "3c:7c:3f:55:4d:64" - this is the mac for the 2.4G radio this may be seen with a scan
        self.dut_bssid_5g = "BSSID_5G_NOT_SET"  # "3c:7c:3f:55:4d:64" - this is the mac for the 5G radio this may be seen with a scan
        self.dut_bssid_6g = "BSSID_6G_NOT_SET"  # "3c:7c:3f:55:4d:64" - this is the mac for the 6G radio this may be seen with a scan
        # NOTE:  My influx token is unlucky and starts with a '-', but using the syntax below # with '=' right after the argument keyword works as hoped.
        # --influx_token=

        # DUT , Test rig must match testbed
        self.test_rig = "CT-US-001"

        # database configuration  # database
        self.database_json = ""
        self.database_config = "True"  # default to False once testing done
        self.database_host = "192.168.100.201"  # "c7-grafana.candelatech.com" # influx and grafana have the same host "192.168.100.201"
        self.database_port = "8086"
        self.database_token = "-u_Wd-L8o992701QF0c5UmqEp7w7Z7YOMaWLxOMgmHfATJGnQbbmYyNxHBR9PgD6taM_tcxqJl6U8DjU1xINFQ=="
        self.database_org = "Candela"
        self.database_bucket = "lanforge_qa_testing"
        self.database_tag = 'testbed CT-US-001'  # the test_rig needs to match
        self.dut_set_name = 'DUT_NAME ASUSRT-AX88U'  # note the name will be set as --set DUT_NAME ASUSRT-AX88U, this is not dut_name (see above)

        # grafana configuration  #dashboard
        self.dashboard_json = ""
        self.dashboard_config = "True"  # default to False once testing done
        self.dashboard_host = "192.168.100.201"  # "c7-grafana.candelatech.com" # 192.168.100.201
        self.dashboard_token = "eyJrIjoiS1NGRU8xcTVBQW9lUmlTM2dNRFpqNjFqV05MZkM0dzciLCJuIjoibWF0dGhldyIsImlkIjoxfQ=="

        # ghost configuration
        self.blog_json = ""
        self.blog_config = False
        self.blog_host = "192.168.100.153"
        self.blog_token = "60df4b0175953f400cd30650:d50e1fabf9a9b5d3d30fe97bc3bf04971d05496a89e92a169a0d72357c81f742"
        self.blog_authors = "Matthew"
        self.blog_customer = "candela"
        self.blog_user_push = "lanforge"
        self.blog_password_push = "lanforge"
        self.blog_flag = "--kpi_to_ghost"
=======
        # DUT , Test rig must match testbed
        self.test_rig = "CT-US-NA"
        self.test_rig_json = ""

        # QA report
        self.qa_report_html = "NA"
        self.database_qa = ""
        self.table_qa = ""
<<<<<<< HEAD
>>>>>>> 974d04d1b1d9127f4e24d71b2e0c5599aa2570e6

=======
>>>>>>> a00b4e64
        self.test_run = ""
        self.hostname = ""

    def get_test_rig(self):
        return self.test_rig

    def get_scripts_git_sha(self):
        # get git sha
        process = subprocess.Popen(
            ["git", "rev-parse", "HEAD"], stdout=subprocess.PIPE)
        (commit_hash, err) = process.communicate()
        exit_code = process.wait()
<<<<<<< HEAD
<<<<<<< HEAD
=======
        print("get_scripts_get_sha exit_code: {exit_code}".format(exit_code=exit_code))
>>>>>>> 974d04d1b1d9127f4e24d71b2e0c5599aa2570e6
=======
        print(
            "get_scripts_get_sha exit_code: {exit_code}".format(
                exit_code=exit_code))
>>>>>>> a00b4e64
        scripts_git_sha = commit_hash.decode('utf-8', 'ignore')
        scripts_git_sha = scripts_git_sha.replace('\n', '')
        return scripts_git_sha

    '''
    self.lf_mgr_ip = "192.168.0.102"
        self.lf_mgr_port = "8080"
        self.lf_mgr_user = "lanforge"
        self.lf_mgr_pass = "lanforge"
        '''

    def get_lanforge_radio_information(self):
        # https://docs.python-requests.org/en/latest/
        # https://stackoverflow.com/questions/26000336/execute-curl-command-within-a-python-script - use requests
        # curl --user "lanforge:lanforge" -H 'Accept: application/json'
        # http://192.168.100.116:8080/radiostatus/all | json_pp  , where --user
        # "USERNAME:PASSWORD"
        request_command = 'http://{lfmgr}:{port}/radiostatus/all'.format(
            lfmgr=self.lf_mgr_ip, port=self.lf_mgr_port)
        request = requests.get(
            request_command, auth=(
                self.lf_mgr_user, self.lf_mgr_pass))
        print(
            "radio request command: {request_command}".format(
                request_command=request_command))
        print(
            "radio request status_code {status}".format(
                status=request.status_code))
        lanforge_radio_json = request.json()
        print("radio request.json: {json}".format(json=lanforge_radio_json))
        lanforge_radio_text = request.text
        print("radio request.test: {text}".format(text=lanforge_radio_text))
        return lanforge_radio_json, lanforge_radio_text

    def get_lanforge_system_node_version(self):
<<<<<<< HEAD
        ssh = paramiko.SSHClient()  # creating shh client object we use this object to connect to router
        ssh.set_missing_host_key_policy(paramiko.AutoAddPolicy())  # automatically adds the missing host key
<<<<<<< HEAD
        # ssh.connect(self.lf_mgr_ip, port=22, username=self.lf_mgr_user, password=self.lf_mgr_pass, banner_timeout=600)
        ssh.connect(hostname=self.lf_mgr_ip, port=22, username=self.lf_mgr_user, password=self.lf_mgr_pass,
                    banner_timeout=600)
        stdin, stdout, stderr = ssh.exec_command('uname -n')
        lanforge_node_version = stdout.readlines()
        # print('\n'.join(output))
        lanforge_node_version = [line.replace('\n', '') for line in lanforge_node_version]
=======
=======
        # creating shh client object we use this object to connect to router
        ssh = paramiko.SSHClient()
        # automatically adds the missing host key
        ssh.set_missing_host_key_policy(paramiko.AutoAddPolicy())
>>>>>>> a00b4e64
        ssh.connect(hostname=self.lf_mgr_ip, port=22, username=self.lf_mgr_user, password=self.lf_mgr_pass,
                    allow_agent=False, look_for_keys=False, banner_timeout=600)
        stdin, stdout, stderr = ssh.exec_command('uname -n')
        self.lanforge_system_node_version = stdout.readlines()
<<<<<<< HEAD
        self.lanforge_system_node_version = [line.replace('\n', '') for line in self.lanforge_system_node_version]
>>>>>>> 974d04d1b1d9127f4e24d71b2e0c5599aa2570e6
=======
        self.lanforge_system_node_version = [line.replace(
            '\n', '') for line in self.lanforge_system_node_version]
>>>>>>> a00b4e64
        ssh.close()
        time.sleep(1)
        return self.lanforge_system_node_version

    def get_lanforge_fedora_version(self):
        # creating shh client object we use this object to connect to router
        ssh = paramiko.SSHClient()
        # automatically adds the missing host key
        ssh.set_missing_host_key_policy(paramiko.AutoAddPolicy())
        ssh.connect(hostname=self.lf_mgr_ip, port=22, username=self.lf_mgr_user, password=self.lf_mgr_pass,
                    allow_agent=False, look_for_keys=False, banner_timeout=600)
        stdin, stdout, stderr = ssh.exec_command('cat /etc/fedora-release')
        self.lanforge_fedora_version = stdout.readlines()
        self.lanforge_fedora_version = [line.replace(
            '\n', '') for line in self.lanforge_fedora_version]
        ssh.close()
        time.sleep(1)
        return self.lanforge_fedora_version

    def get_lanforge_kernel_version(self):
<<<<<<< HEAD
        ssh = paramiko.SSHClient()  # creating shh client object we use this object to connect to router
        ssh.set_missing_host_key_policy(paramiko.AutoAddPolicy())  # automatically adds the missing host key
<<<<<<< HEAD
        # ssh.connect(self.lf_mgr_ip, port=22, username=self.lf_mgr_user, password=self.lf_mgr_pass, banner_timeout=600)
        ssh.connect(hostname=self.lf_mgr_ip, port=22, username=self.lf_mgr_user, password=self.lf_mgr_pass,
                    banner_timeout=600)
        stdin, stdout, stderr = ssh.exec_command('uname -r')
        lanforge_kernel_version = stdout.readlines()
        # print('\n'.join(output))
        lanforge_kernel_version = [line.replace('\n', '') for line in lanforge_kernel_version]
=======
=======
        # creating shh client object we use this object to connect to router
        ssh = paramiko.SSHClient()
        # automatically adds the missing host key
        ssh.set_missing_host_key_policy(paramiko.AutoAddPolicy())
>>>>>>> a00b4e64
        ssh.connect(hostname=self.lf_mgr_ip, port=22, username=self.lf_mgr_user, password=self.lf_mgr_pass,
                    allow_agent=False, look_for_keys=False, banner_timeout=600)
        stdin, stdout, stderr = ssh.exec_command('uname -r')
        self.lanforge_kernel_version = stdout.readlines()
<<<<<<< HEAD
        self.lanforge_kernel_version = [line.replace('\n', '') for line in self.lanforge_kernel_version]
>>>>>>> 974d04d1b1d9127f4e24d71b2e0c5599aa2570e6
=======
        self.lanforge_kernel_version = [line.replace(
            '\n', '') for line in self.lanforge_kernel_version]
>>>>>>> a00b4e64
        ssh.close()
        time.sleep(1)
        return self.lanforge_kernel_version

    def get_lanforge_server_version(self):
        # creating shh client object we use this object to connect to router
        ssh = paramiko.SSHClient()
        # automatically adds the missing host key
        ssh.set_missing_host_key_policy(paramiko.AutoAddPolicy())
        ssh.connect(hostname=self.lf_mgr_ip, port=22, username=self.lf_mgr_user, password=self.lf_mgr_pass,
                    allow_agent=False, look_for_keys=False, banner_timeout=600)
        stdin, stdout, stderr = ssh.exec_command(
            './btserver --version | grep  Version')
        self.lanforge_server_version_full = stdout.readlines()
        self.lanforge_server_version_full = [line.replace(
            '\n', '') for line in self.lanforge_server_version_full]
        print("lanforge_server_version_full: {lanforge_server_version_full}".format(
            lanforge_server_version_full=self.lanforge_server_version_full))
        self.lanforge_server_version = self.lanforge_server_version_full[0].split(
            'Version:', maxsplit=1)[-1].split(maxsplit=1)[0]
        self.lanforge_server_version = self.lanforge_server_version.strip()
        print("lanforge_server_version: {lanforge_server_version}".format(
            lanforge_server_version=self.lanforge_server_version))
        ssh.close()
        time.sleep(1)
        return self.lanforge_server_version_full

    def get_lanforge_gui_version(self):
        # creating shh client object we use this object to connect to router
        ssh = paramiko.SSHClient()
        # automatically adds the missing host key
        ssh.set_missing_host_key_policy(paramiko.AutoAddPolicy())
        ssh.connect(hostname=self.lf_mgr_ip, port=22, username=self.lf_mgr_user, password=self.lf_mgr_pass,
<<<<<<< HEAD
                    banner_timeout=600)
        stdin, stdout, stderr = ssh.exec_command('./btserver --version | grep  Version')
        lanforge_gui_version = stdout.readlines()
        # print('\n'.join(output))
        lanforge_gui_version = [line.replace('\n', '') for line in lanforge_gui_version]
        ssh.close()
        time.sleep(1)
        return lanforge_gui_version
=======
                    allow_agent=False, look_for_keys=False, banner_timeout=600)
        stdin, stdout, stderr = ssh.exec_command(
            'curl -H "Accept: application/json" http://{lanforge_ip}:8080 | json_pp  | grep -A 7 "VersionInfo"'.format(lanforge_ip=self.lf_mgr_ip))
        self.lanforge_gui_version_full = stdout.readlines()
        # print("lanforge_gui_version_full pre: {lanforge_gui_version_full}".format(lanforge_gui_version_full=self.lanforge_gui_version_full))
        self.lanforge_gui_version_full = [line.replace(
            '\n', '') for line in self.lanforge_gui_version_full]
        # print("lanforge_gui_version_full: {lanforge_gui_version_full}".format(lanforge_gui_version_full=self.lanforge_gui_version_full))
        for element in self.lanforge_gui_version_full:
            if "BuildVersion" in element:
                ver_str = str(element)
                self.lanforge_gui_version = ver_str.split(
                    ':', maxsplit=1)[-1].replace(',', '')
                self.lanforge_gui_version = self.lanforge_gui_version.strip().replace('"', '')
                print("BuildVersion {}".format(self.lanforge_gui_version))
            if "BuildDate" in element:
                gui_str = str(element)
                self.lanforge_gui_build_date = gui_str.split(
                    ':', maxsplit=1)[-1].replace(',', '')
                print("BuildDate {}".format(self.lanforge_gui_build_date))
            if "GitVersion" in element:
                git_sha_str = str(element)
                self.lanforge_gui_git_sha = git_sha_str.split(
                    ':', maxsplit=1)[-1].replace(',', '')
                print("GitVersion {}".format(self.lanforge_gui_git_sha))

        ssh.close()
        time.sleep(1)
<<<<<<< HEAD
        return self.lanforge_gui_version_full

    def get_radio_status(self):
        radio_status = self.json_get("/radiostatus/all")
        print("radio status {radio_status}".format(radio_status=radio_status))
>>>>>>> 974d04d1b1d9127f4e24d71b2e0c5599aa2570e6
=======
        return self.lanforge_gui_version_full, self.lanforge_gui_version, self.lanforge_gui_build_date, self.lanforge_gui_git_sha
>>>>>>> a00b4e64

    def send_results_email(self, report_file=None):
        if (report_file is None):
            print("No report file, not sending email.")
            return
        report_url = report_file.replace('/home/lanforge/', '')
        if report_url.startswith('/'):
            report_url = report_url[1:]
<<<<<<< HEAD
<<<<<<< HEAD
        # following recommendation
=======
        qa_url = self.qa_report_html.replace('home/lanforge','')
        if qa_url.startswith('/'):
            qa_url = qa_url[1:]
        # following recommendation 
>>>>>>> 974d04d1b1d9127f4e24d71b2e0c5599aa2570e6
=======
        qa_url = self.qa_report_html.replace('/home/lanforge', '')
        if qa_url.startswith('/'):
            qa_url = qa_url[1:]
        # following recommendation
>>>>>>> a00b4e64
        # NOTE: https://stackoverflow.com/questions/24196932/how-can-i-get-the-ip-address-from-nic-in-python
        # Mail
        # command to check if mail running : systemctl status postfix
        # command = 'echo "$HOSTNAME mail system works!" | mail -s "Test: $HOSTNAME $(date)" chuck.rekiere@candelatech.com'
<<<<<<< HEAD
<<<<<<< HEAD
        hostname = socket.gethostname()
        ip = socket.gethostbyname(hostname)
        if (self.email_txt != ""):
            message_txt = """{email_txt} lanforge target {lf_mgr_ip}
Results from {hostname}:
http://{ip}/{report}
Blog:
http://{blog}:2368
NOTE: for now to see stdout and stderr remove /home/lanforge from path.
""".format(hostname=hostname, ip=ip, report=report_url, email_txt=self.email_txt, lf_mgr_ip=self.lf_mgr_ip,
           blog=self.blog_host)

        else:
            message_txt = """Results from {hostname}:
http://{ip}/{report}
Blog:
blog: http://{blog}:2368
""".format(hostname=hostname, ip=ip, report=report_url, blog=self.blog_host)

=======
        hostname = socket.getfqdn()
        ip = socket.gethostbyname(hostname)
=======
        self.hostname = socket.getfqdn()
        ip = socket.gethostbyname(self.hostname)
>>>>>>> a00b4e64

        # a hostname lacking dots by definition lacks a domain name
        # this is not useful for hyperlinks outside the known domain, so an IP
        # address should be preferred
        if self.hostname.find('.') < 1:
            self.hostname = ip

        message_txt = ""
        if (self.email_txt != ""):
            message_txt = """{email_txt} lanforge target {lf_mgr_ip}
Results from {hostname}:
Suite: {suite}
Database: {db}
http://{hostname}/{report}
""".format(email_txt=self.email_txt, lf_mgr_ip=self.lf_mgr_ip, suite=self.test_suite, db=self.database_sqlite, hostname=self.hostname, report=report_url)
        else:
            message_txt = """Results from {hostname}:
Suite: {suite}
Database: {db}
http://{hostname}/{report}""".format(hostname=self.hostname, suite=self.test_suite, db=self.database_sqlite, report=report_url)

        # Put in report information current two methods supported,
        if "NA" not in self.qa_report_html:
            message_txt += """
QA Report Dashboard:
http://{ip_qa}/{qa_url}
NOTE: Diagrams are links in dashboard""".format(ip_qa=ip, qa_url=qa_url)

        else:
            message_txt += """
QA Report Dashboard: lf_qa.py was not run as last script of test suite"""

>>>>>>> 974d04d1b1d9127f4e24d71b2e0c5599aa2570e6
        if (self.email_title_txt != ""):
            mail_subject = "{email} [{hostname}] {suite} {date}".format(email=self.email_title_txt, hostname=self.hostname,
                                                                        suite=self.test_suite, db=self.database_sqlite, date=datetime.datetime.now())
        else:
            mail_subject = "Regression Test [{hostname}] {suite} {date}".format(hostname=self.hostname,
                                                                                suite=self.test_suite, db=self.database_sqlite, date=datetime.datetime.now())
        try:
            if self.production_run:
                msg = message_txt.format(ip=ip)
                # for postfix from command line  echo "My message" | mail -s
                # subject user@candelatech.com
                command = "echo \"{message}\" | mail -s \"{subject}\" {address}".format(
                    message=msg,
                    subject=mail_subject,
                    address=self.email_list_production)
            else:
                msg = message_txt.format(ip=ip)
                command = "echo \"{message}\" | mail -s \"{subject}\" {address}".format(
                    message=msg,
                    subject=mail_subject,
<<<<<<< HEAD
                    ip=ip,  # self.host_ip_test,
=======
>>>>>>> 974d04d1b1d9127f4e24d71b2e0c5599aa2570e6
                    address=self.email_list_test)

            print("running:[{}]".format(command))
            process = subprocess.Popen(command, shell=True, stdout=subprocess.PIPE, stderr=subprocess.PIPE,
                                       universal_newlines=True)
<<<<<<< HEAD
<<<<<<< HEAD
            # have email on separate timeout
=======
            # have email on separate timeout        
>>>>>>> 974d04d1b1d9127f4e24d71b2e0c5599aa2570e6
=======
            # have email on separate timeout
>>>>>>> a00b4e64
            process.wait(timeout=int(self.test_timeout))
        except subprocess.TimeoutExpired:
            print("send email timed out")
            process.terminate()
<<<<<<< HEAD

    def get_csv_results(self):
        return self.csv_file.name
=======
>>>>>>> 974d04d1b1d9127f4e24d71b2e0c5599aa2570e6

    def start_csv_results(self):
        print("self.csv_results")
        self.csv_results_file = open(self.csv_results, "w")
        self.csv_results_writer = csv.writer(
            self.csv_results_file, delimiter=",")
        self.csv_results_column_headers = [
            'Test', 'Command', 'Result', 'STDOUT', 'STDERR']
        self.csv_results_writer.writerow(self.csv_results_column_headers)
        self.csv_results_file.flush()

    def get_html_results(self):
        return self.html_results

    def start_html_results(self):
        self.html_results += """
                <table border="1" class="dataframe">
                    <thead>
                        <tr style="text-align: left;">
                          <th>Test</th>
                          <th>Command</th>
                          <th>Duration</th>
                          <th>Start</th>
                          <th>End</th>
                          <th>Result</th>
                          <th>STDOUT</th>
                          <th>STDERR</th>
                        </tr>
                      </thead>
                      <tbody>
                      """

    def finish_html_results(self):
        self.html_results += """
                    </tbody>
                </table>
                <br>
                <br>
                <br>
                """

<<<<<<< HEAD
<<<<<<< HEAD
    def read_config(self):
        if self.use_json:
            self.read_config_json()
        else:
            self.read_config_ini()

    # there is probably a more efficient way to do this in python
    # Keeping it obvious for now, may be refactored later
    def read_config_json(self):
        # self.logger.info("read_config_json_contents {}".format(self.json_data))
        if "test_parameters" in self.json_data:
            self.logger.info("json: read test_parameters")
            # self.logger.info("test_parameters {}".format(self.json_data["test_parameters"]))
            self.read_test_parameters()
=======
    # Read the json configuration 
=======
    # Read the json configuration
>>>>>>> a00b4e64
    # Read the test rig configuration, which is the LANforge system configuration
    # Read the dut configuration, which is the specific configuration for the AP / VAP or other device under test
    # Read the test configuration, replace the wide card parameters

    # Reading the test rig configuration
    def read_json_rig(self):
        # self.logger.info("read_config_json_contents {}".format(self.json_rig))
        if "test_rig_parameters" in self.json_rig:
            self.logger.info("json: read test_rig_parameters")
            # self.logger.info("test_rig_parameters {}".format(self.json_rig["test_rig_parameters"]))
            self.read_test_rig_parameters()
>>>>>>> 974d04d1b1d9127f4e24d71b2e0c5599aa2570e6
        else:
<<<<<<< HEAD
            self.logger.info("EXITING test_rig_parameters not in json {}".format(self.json_rig))
            exit(1)

        if "test_network" in self.json_rig:
            self.logger.info("json: read test_network")
<<<<<<< HEAD
            # self.logger.info("test_network {}".format(self.json_data["test_network"]))
=======
            # self.logger.info("test_network {}".format(self.json_rig["test_network"]))
>>>>>>> 974d04d1b1d9127f4e24d71b2e0c5599aa2570e6
            self.read_test_network()
        else:
            self.logger.info("EXITING test_network not in json {}".format(self.json_rig))
            exit(1)

<<<<<<< HEAD
        if "test_database" in self.json_data:
            self.logger.info("json: read test_database")
            # self.logger.info("test_database {}".format(self.json_data["test_database"]))
            self.read_test_database()
        else:
            self.logger.info("NOTE: test_database not found in json")

        if "test_dashboard" in self.json_data:
            self.logger.info("json: read test_dashboard")
            # self.logger.info("test_dashboard {}".format(self.json_data["test_dashboard"]))
            self.read_test_dashboard()
        else:
            self.logger.info("NOTE: test_dashboard not found in json")

        if "test_blog" in self.json_data:
            self.logger.info("json: read test_blog")
            # self.logger.info("test_blog {}".format(self.json_data["test_blog"]))
            self.read_test_blog()
        else:
            self.logger.info("NOTE: test_blog not found in json")

        if "test_generic" in self.json_data:
            self.logger.info("json: read test_generic")
            # self.logger.info("test_generic {}".format(self.json_data["test_generic"]))
            self.read_test_generic()
=======
        if "radio_dict" in self.json_rig:
            self.logger.info("json: read radio_dict")
            # self.logger.info("radio_dict {}".format(self.json_rig["radio_dict"]))
            self.radio_dict = self.json_rig["radio_dict"]
            self.logger.info("self.radio_dict {}".format(self.radio_dict))
>>>>>>> 974d04d1b1d9127f4e24d71b2e0c5599aa2570e6
        else:
            self.logger.info("EXITING radio_dict not in json {}".format(self.json_rig))
=======
            self.logger.info(
                "EXITING test_rig_parameters not in json {}".format(
                    self.json_rig))
            self.logger.info(
                "EXITING ERROR test_rig_parameters not in rig json")
>>>>>>> a00b4e64
            exit(1)

<<<<<<< HEAD
        if "radio_dict" in self.json_data:
            self.logger.info("json: read radio_dict")
            # self.logger.info("radio_dict {}".format(self.json_data["radio_dict"]))
            self.radio_dict = self.json_data["radio_dict"]
            self.logger.info("self.radio_dict {}".format(self.radio_dict))
=======
    # read dut configuration
    def read_json_dut(self):
        if "test_dut" in self.json_dut:
            self.logger.info("json: read test_dut")
            self.read_dut_parameters()
>>>>>>> 974d04d1b1d9127f4e24d71b2e0c5599aa2570e6
        else:
            self.logger.info(
                "EXITING test_dut not in json {}".format(
                    self.json_dut))
            self.logger.info("EXITING ERROR test_dut not in dut json {}")
            exit(1)

    # Top Level for reading the tests to run
    def read_json_test(self):
        if "test_suites" in self.json_test:
<<<<<<< HEAD
            self.logger.info("json: read test_suites looking for: {}".format(self.test_suite))
<<<<<<< HEAD
            # self.logger.info("test_suites {}".format(self.json_data["test_suites"]))
            if self.test_suite in self.json_data["test_suites"]:
                self.test_dict = self.json_data["test_suites"][self.test_suite]
                # self.logger.info("self.test_dict {}".format(self.test_dict))
            else:
                self.logger.info("EXITING test_suite {} Not Present in json test_suites: {}".format(self.test_suite,
                                                                                                    self.json_data[
=======
=======
            self.logger.info(
                "json: read test_suites looking for: {}".format(
                    self.test_suite))
>>>>>>> a00b4e64
            # self.logger.info("test_suites {}".format(self.json_test["test_suites"]))
            if self.test_suite in self.json_test["test_suites"]:
                self.test_dict = self.json_test["test_suites"][self.test_suite]
                # self.logger.info("self.test_dict {}".format(self.test_dict))
            else:
<<<<<<< HEAD
                self.logger.info("EXITING test_suite {} Not Present in json test_suites: {}".format(self.test_suite,
                                                                                                    self.json_test[
>>>>>>> 974d04d1b1d9127f4e24d71b2e0c5599aa2570e6
                                                                                                        "test_suites"]))
=======
                self.logger.info(
                    "EXITING test_suite {} Not Present in json test_suites: {}".format(
                        self.test_suite, self.json_test["test_suites"]))
                self.logger.info(
                    "EXITING ERROR test_suite {} Not Present in json test_suites".format(
                        self.test_suite))
>>>>>>> a00b4e64
                exit(1)
        else:
            self.logger.info(
                "EXITING test_suites not in json {}".format(
                    self.json_test))
            self.logger.info("EXITING ERROR test_suites not in json test")
            exit(1)

    # TODO change code so if parameter is not present then implied to be false
    def read_test_rig_parameters(self):
        if "TEST_RIG" in self.json_rig["test_rig_parameters"]:
            self.test_rig = self.json_rig["test_rig_parameters"]["TEST_RIG"]
        else:
            self.logger.info("test_rig not in test_rig_parameters json")

        if self.server_override is None:
            if "TEST_SERVER" in self.json_rig["test_rig_parameters"]:
                self.test_server = self.json_rig["test_rig_parameters"]["TEST_SERVER"]
            else:
                self.logger.info(
                    "TEST_SERVER not in test_rig_parameters json")
        else:
            self.test_server = self.server_override

        if self.db_override is None:
            if "DATABASE_SQLITE" in self.json_rig["test_rig_parameters"]:
                self.database_sqlite = self.json_rig["test_rig_parameters"]["DATABASE_SQLITE"]
            else:
                self.logger.info(
                    "DATABASE_SQLITE not in test_rig_parameters json")
        else:
            self.database_sqlite = self.db_override
        if "LF_MGR_IP" in self.json_rig["test_rig_parameters"]:
            self.lf_mgr_ip = self.json_rig["test_rig_parameters"]["LF_MGR_IP"]
        else:
            self.logger.info("lf_mgr_ip not in test_rig_parameters json")
        if "LF_MGR_PORT" in self.json_rig["test_rig_parameters"]:
            self.lf_mgr_port = self.json_rig["test_rig_parameters"]["LF_MGR_PORT"]
        else:
            self.logger.info("LF_MGR_PORT not in test_rig_parameters json")
        if "LF_MGR_USER" in self.json_rig["test_rig_parameters"]:
            self.lf_mgr_user = self.json_rig["test_rig_parameters"]["LF_MGR_USER"]
        else:
            self.logger.info("LF_MGR_USER not in test_rig_parameters json")
        if "LF_MGR_PASS" in self.json_rig["test_rig_parameters"]:
            self.lf_mgr_pass = self.json_rig["test_rig_parameters"]["LF_MGR_PASS"]
        else:
            self.logger.info("LF_MGR_PASS not in test_rig_parameters json")
        if "UPSTREAM_PORT" in self.json_rig["test_rig_parameters"]:
            self.upstream_port = self.json_rig["test_rig_parameters"]["UPSTREAM_PORT"]
        else:
            self.logger.info("UPSTREAM_PORT not in test_rig_parameters json")
        if "TEST_TIMEOUT" in self.json_rig["test_rig_parameters"]:
            self.test_timeout = self.json_rig["test_rig_parameters"]["TEST_TIMEOUT"]
            self.test_timeout_default = self.test_timeout
        else:
            self.logger.info("TEST_TIMEOUT not in test_rig_parameters json")
            exit(1)
        if "EMAIL_LIST_PRODUCTION" in self.json_rig["test_rig_parameters"]:
            self.email_list_production = self.json_rig["test_rig_parameters"]["EMAIL_LIST_PRODUCTION"]
        else:
            self.logger.info(
                "EMAIL_LIST_PRODUCTION not in test_rig_parameters json")
            exit(1)
        if "EMAIL_LIST_TEST" in self.json_rig["test_rig_parameters"]:
            self.email_list_test = self.json_rig["test_rig_parameters"]["EMAIL_LIST_TEST"]
            print(self.email_list_test)
        else:
            self.logger.info("EMAIL_LIST_TEST not in test_rig_parameters json")
            exit(1)
        if "EMAIL_TITLE_TXT" in self.json_rig["test_rig_parameters"]:
            self.email_title_txt = self.json_rig["test_rig_parameters"]["EMAIL_TITLE_TXT"]
        else:
            self.logger.info("EMAIL_TITLE_TXT not in test_rig_parameters json")
        if "EMAIL_TXT" in self.json_rig["test_rig_parameters"]:
            self.email_txt = self.json_rig["test_rig_parameters"]["EMAIL_TXT"]
        else:
            self.logger.info("EMAIL_TXT not in test_rig_parameters json")

        # dut_set_name selectes the DUT to test against , it is different then use_dut_name
        # this value gets set in the test
    def read_dut_parameters(self):
        if "DUT_SET_NAME" in self.json_dut["test_dut"]:
            self.dut_set_name = self.json_dut["test_dut"]["DUT_SET_NAME"]
        else:
            self.logger.info("DUT_SET_NAME not in test_dut json")
        # dut name will set a chamberview scenerio for a DUT which can be
        # selected with dut_set_name
        if "USE_DUT_NAME" in self.json_dut["test_dut"]:
            self.use_dut_name = self.json_dut["test_dut"]["USE_DUT_NAME"]
        else:
            self.logger.info("USE_DUT_NAME not in test_dut json")

        if "DUT_HW" in self.json_dut["test_dut"]:
            self.dut_hw = self.json_dut["test_dut"]["DUT_HW"]
        else:
            self.logger.info("DUT_HW not in test_dut json")

        if "DUT_SW" in self.json_dut["test_dut"]:
            self.dut_sw = self.json_dut["test_dut"]["DUT_SW"]
        else:
            self.logger.info("DUT_SW not in test_dut json")

        if "DUT_MODEL" in self.json_dut["test_dut"]:
            self.dut_model = self.json_dut["test_dut"]["DUT_MODEL"]
        else:
            self.logger.info("DUT_MODEL not in test_dut json")

        if "DUT_SN" in self.json_dut["test_dut"]:
            self.dut_serial = self.json_dut["test_dut"]["DUT_SN"]
        else:
            self.logger.info("DUT_SERIAL not in test_dut json")

<<<<<<< HEAD
    def read_test_network(self):
        if "http_test_ip" in self.json_rig["test_network"]:
            self.http_test_ip = self.json_rig["test_network"]["http_test_ip"]
        else:
            self.logger.info("http_test_ip not in test_network json")
            exit(1)
        if "ftp_test_ip" in self.json_rig["test_network"]:
            self.ftp_test_ip = self.json_rig["test_network"]["ftp_test_ip"]
        else:
            self.logger.info("ftp_test_ip not in test_network json")
            exit(1)
<<<<<<< HEAD

    # functions in this section are/can be overridden by descendants
    # this code reads the lf_check_config.ini file to populate the test variables
    def read_config_ini(self):
        # self.logger.info("read_config_ini_contents {}".format(self.config_ini))
        config_file = configparser.ConfigParser()
        success = True
        success = config_file.read(self.config_ini)
        self.logger.info("config_file.read result {}".format(success))

        # LF_MGR parameters not used yet
        if 'LF_MGR' in config_file.sections():
            section = config_file['LF_MGR']
            self.lf_mgr = section['LF_MGR_IP']
            self.lf_mgr_port = section['LF_MGR_PORT']
            self.logger.info("lf_mgr {}".format(self.lf_mgr))
            self.logger.info("lf_mgr_port {}".format(self.lf_mgr_port))

        if 'TEST_PARAMETERS' in config_file.sections():
            section = config_file['TEST_PARAMETERS']
            self.test_timeout = section['TEST_TIMEOUT']
            self.use_blank_db = section['LOAD_BLANK_DB']
            self.use_factory_default_db = section['LOAD_FACTORY_DEFAULT_DB']
            self.use_custom_db = section['LOAD_CUSTOM_DB']
            self.custom_db = section['CUSTOM_DB']
            self.email_list_production = section['EMAIL_LIST_PRODUCTION']
            self.host_ip_production = section['HOST_IP_PRODUCTION']
            self.email_list_test = section['EMAIL_LIST_TEST']
            self.host_ip_test = section['HOST_IP_TEST']
            self.logger.info("self.email_list_test:{}".format(self.email_list_test))

        if 'TEST_NETWORK' in config_file.sections():
            section = config_file['TEST_NETWORK']
            self.http_test_ip = section['HTTP_TEST_IP']
            self.logger.info("http_test_ip {}".format(self.http_test_ip))
            self.ftp_test_ip = section['FTP_TEST_IP']
            self.logger.info("ftp_test_ip {}".format(self.ftp_test_ip))
            self.test_ip = section['TEST_IP']
            self.logger.info("test_ip {}".format(self.test_ip))

        if 'TEST_GENERIC' in config_file.sections():
            section = config_file['TEST_GENERIC']
            self.radio_lf = section['RADIO_USED']
            self.logger.info("radio_lf {}".format(self.radio_lf))
            self.ssid = section['SSID_USED']
            self.logger.info("ssid {}".format(self.ssid))
            self.ssid_pw = section['SSID_PW_USED']
            self.logger.info("ssid_pw {}".format(self.ssid_pw))
            self.security = section['SECURITY_USED']
            self.logger.info("secruity {}".format(self.security))
            self.num_sta = section['NUM_STA']
            self.logger.info("num_sta {}".format(self.num_sta))
            self.col_names = section['COL_NAMES']
            self.logger.info("col_names {}".format(self.col_names))
            self.upstream_port = section['UPSTREAM_PORT']
            self.logger.info("upstream_port {}".format(self.upstream_port))

        if 'RADIO_DICTIONARY' in config_file.sections():
            section = config_file['RADIO_DICTIONARY']
            self.radio_dict = json.loads(section.get('RADIO_DICT', self.radio_dict))
            self.logger.info("self.radio_dict {}".format(self.radio_dict))

        if self.test_suite in config_file.sections():
            section = config_file[self.test_suite]
            # for json replace the \n and \r they are invalid json characters, allows for multiple line args
            try:
                self.test_dict = json.loads(
                    section.get('TEST_DICT', self.test_dict).replace('\n', ' ').replace('\r', ' '))
                self.logger.info("{}:  {}".format(self.test_suite, self.test_dict))
            except:
                self.logger.info(
                    "Excpetion loading {}, is there comma after the last entry?  Check syntax".format(self.test_suite))
        else:
            self.logger.info("EXITING... NOT FOUND Test Suite with name : {}".format(self.test_suite))
            exit(1)

    def load_factory_default_db(self):
=======
        if "test_ip" in self.json_rig["test_network"]:
            self.ftp_test_ip = self.json_rig["test_network"]["test_ip"]
=======
        if "wireless_network_dict" in self.json_dut["test_dut"]:
            self.wireless_network_dict = self.json_dut["test_dut"]["wireless_network_dict"]
            self.logger.info(
                "self.wireless_network_dict {}".format(
                    self.wireless_network_dict))
>>>>>>> a00b4e64
        else:
            self.logger.info("wireless_network_dict not in test_dut json")
            exit(1)

<<<<<<< HEAD
    def load_FACTORY_DFLT_database(self):
>>>>>>> 974d04d1b1d9127f4e24d71b2e0c5599aa2570e6
        # self.logger.info("file_wd {}".format(self.scripts_wd))
        try:
            os.chdir(self.scripts_wd)
            # self.logger.info("Current Working Directory {}".format(os.getcwd()))
        except:
            self.logger.info("failed to change to {}".format(self.scripts_wd))

        # no spaces after FACTORY_DFLT
        command = "./{} {}".format("scenario.py", "--load FACTORY_DFLT")
        process = subprocess.Popen((command).split(' '), shell=False, stdout=subprocess.PIPE, stderr=subprocess.PIPE,
                                   universal_newlines=True)
        # wait for the process to terminate
        out, err = process.communicate()
        errcode = process.returncode
        print("load_FACTORY_DFLT_database errcode: {errcode}".format(errcode=errcode))

    # not currently used
    def load_BLANK_database(self):
        try:
            os.chdir(self.scripts_wd)
        except:
            self.logger.info("failed to change to {}".format(self.scripts_wd))

        # no spaces after FACTORY_DFLT
        command = "./{} {}".format("scenario.py", "--load BLANK")
        process = subprocess.Popen((command).split(' '), shell=False, stdout=subprocess.PIPE, stderr=subprocess.PIPE,
                                   universal_newlines=True)
<<<<<<< HEAD

    def load_custom_db(self, custom_db):
=======
        # wait for the process to terminate
        out, err = process.communicate()
        errcode = process.returncode
        print("load_BLANK_database errcode: {errcode}".format(errcode=errcode))


=======
    # custom will accept --load FACTORY_DFLT and --load BLANK
    # TODO make a list
>>>>>>> a00b4e64
    def load_custom_database(self, custom_db):
>>>>>>> 974d04d1b1d9127f4e24d71b2e0c5599aa2570e6
        try:
            os.chdir(self.scripts_wd)
        except BaseException:
            self.logger.info("failed to change to {}".format(self.scripts_wd))

        # WARNING do not simplify the following constructed command
        # command = "./{} {} {} {}".format("scenario.py", "--mgr {mgr}"\
        #    .format(mgr=self.lf_mgr_ip),"--load {db}".format(db=custom_db),"--action {action}".format(action="overwrite"))
        command = "./{cmd} --mgr {mgr} --load {db} --action {action}".format(
            cmd="scenario.py", mgr=self.lf_mgr_ip, db=custom_db, action="overwrite")
        print("command: {command}".format(command=command))

        process = subprocess.Popen((command).split(' '), shell=False, stdout=subprocess.PIPE, stderr=subprocess.PIPE,
                                   universal_newlines=True)
        # wait for the process to terminate
        out, err = process.communicate()
        errcode = process.returncode
        print(
            "load_custom_database out: {out}  errcode: {errcode} err: {err}".format(
                out=out,
                errcode=errcode,
                err=err))
        # DO NOT REMOVE 15 second sleep.
        # After every DB load, the load changes are applied, and part of the apply is to re-build
        # The underlying netsmith objects
        sleep(15)

    def run_script_test(self):
        self.start_html_results()
        self.start_csv_results()
        # Suite start time 
        suite_start_time = datetime.datetime.now()
        self.suite_start_time = str(datetime.datetime.now().strftime(
                        "%Y-%m-%d-%H-%M-%S")).replace(':', '-')
        self.logger.info("Suite Start Time {suite_time}".format(
            suite_time=self.suite_start_time))

        # Configure Tests
        for test in self.test_dict:
            if self.test_dict[test]['enabled'] == "FALSE":
                self.logger.info("test: {}  skipped".format(test))
            # load the default database
            elif self.test_dict[test]['enabled'] == "TRUE":
<<<<<<< HEAD
<<<<<<< HEAD
                # if args key has a value of an empty string then need to manipulate the args_list to args
                # list does not have replace only stings do to args_list will be joined and  converted to a string and placed
                # in args.  Then the replace below will work.
                if self.test_dict[test]['args'] == "":
                    self.test_dict[test]['args'] = self.test_dict[test]['args'].replace(self.test_dict[test]['args'],
                                                                                        ''.join(self.test_dict[test][
                                                                                                    'args_list']))
                # Configure Tests
                # loop through radios
                for radio in self.radio_dict:
                    # replace RADIO, SSID, PASSWD, SECURITY with actual config values (e.g. RADIO_0_CFG to values)
                    # not "KEY" is just a word to refer to the RADIO define (e.g. RADIO_0_CFG) to get the vlaues
                    # --num_stations needs to be int not string (no double quotes)
                    if self.radio_dict[radio]["KEY"] in self.test_dict[test]['args']:
                        self.test_dict[test]['args'] = self.test_dict[test]['args'].replace(
                            self.radio_dict[radio]["KEY"],
                            '--radio {} --ssid {} --passwd {} --security {} --num_stations {}'
                            .format(self.radio_dict[radio]['RADIO'], self.radio_dict[radio]['SSID'],
                                    self.radio_dict[radio]['PASSWD'], self.radio_dict[radio]['SECURITY'],
                                    self.radio_dict[radio]['STATIONS']))

                if 'HTTP_TEST_IP' in self.test_dict[test]['args']:
                    self.test_dict[test]['args'] = self.test_dict[test]['args'].replace('HTTP_TEST_IP',
                                                                                        self.http_test_ip)
                if 'FTP_TEST_IP' in self.test_dict[test]['args']:
                    self.test_dict[test]['args'] = self.test_dict[test]['args'].replace('FTP_TEST_IP', self.ftp_test_ip)
                if 'TEST_IP' in self.test_dict[test]['args']:
                    self.test_dict[test]['args'] = self.test_dict[test]['args'].replace('TEST_IP', self.test_ip)

                if 'LF_MGR_IP' in self.test_dict[test]['args']:
                    self.test_dict[test]['args'] = self.test_dict[test]['args'].replace('LF_MGR_IP', self.lf_mgr_ip)
                if 'LF_MGR_PORT' in self.test_dict[test]['args']:
                    self.test_dict[test]['args'] = self.test_dict[test]['args'].replace('LF_MGR_PORT', self.lf_mgr_port)

                if 'DUT_NAME' in self.test_dict[test]['args']:
                    self.test_dict[test]['args'] = self.test_dict[test]['args'].replace('DUT_NAME', self.dut_name)
                if 'DUT_HW' in self.test_dict[test]['args']:
                    self.test_dict[test]['args'] = self.test_dict[test]['args'].replace('DUT_HW', self.dut_hw)
                if 'DUT_SW' in self.test_dict[test]['args']:
                    self.test_dict[test]['args'] = self.test_dict[test]['args'].replace('DUT_SW', self.dut_sw)
                if 'DUT_MODEL' in self.test_dict[test]['args']:
                    self.test_dict[test]['args'] = self.test_dict[test]['args'].replace('DUT_MODEL', self.dut_model)
                if 'DUT_SERIAL' in self.test_dict[test]['args']:
                    self.test_dict[test]['args'] = self.test_dict[test]['args'].replace('DUT_SERIAL', self.dut_serial)
                if 'DUT_BSSID_2G' in self.test_dict[test]['args']:
                    self.test_dict[test]['args'] = self.test_dict[test]['args'].replace('DUT_BSSID_2G',
                                                                                        self.dut_bssid_2g)
                if 'DUT_BSSID_5G' in self.test_dict[test]['args']:
                    self.test_dict[test]['args'] = self.test_dict[test]['args'].replace('DUT_BSSID_5G',
                                                                                        self.dut_bssid_5g)
                if 'DUT_BSSID_6G' in self.test_dict[test]['args']:
                    self.test_dict[test]['args'] = self.test_dict[test]['args'].replace('DUT_BSSID_6G',
                                                                                        self.dut_bssid_6g)

                if 'RADIO_USED' in self.test_dict[test]['args']:
                    self.test_dict[test]['args'] = self.test_dict[test]['args'].replace('RADIO_USED', self.radio_lf)
                if 'SSID_USED' in self.test_dict[test]['args']:
                    self.test_dict[test]['args'] = self.test_dict[test]['args'].replace('SSID_USED', self.ssid)
                if 'SSID_PW_USED' in self.test_dict[test]['args']:
                    self.test_dict[test]['args'] = self.test_dict[test]['args'].replace('SSID_PW_USED', self.ssid_pw)
                if 'SECURITY_USED' in self.test_dict[test]['args']:
                    self.test_dict[test]['args'] = self.test_dict[test]['args'].replace('SECURITY_USED', self.security)
                if 'NUM_STA' in self.test_dict[test]['args']:
                    self.test_dict[test]['args'] = self.test_dict[test]['args'].replace('NUM_STA', self.num_sta)
                if 'COL_NAMES' in self.test_dict[test]['args']:
                    self.test_dict[test]['args'] = self.test_dict[test]['args'].replace('COL_NAMES', self.col_names)
                if 'UPSTREAM_PORT' in self.test_dict[test]['args']:
                    self.test_dict[test]['args'] = self.test_dict[test]['args'].replace('UPSTREAM_PORT',
                                                                                        self.upstream_port)

                # lf_dataplane_test.py and lf_wifi_capacity_test.py use a parameter --local_path for the location
                # of the reports when the reports are pulled.
                if 'REPORT_PATH' in self.test_dict[test]['args']:
                    self.test_dict[test]['args'] = self.test_dict[test]['args'].replace('REPORT_PATH', self.report_path)

                # The TEST_BED is the database tag
                if 'TEST_BED' in self.test_dict[test]['args']:
                    self.test_dict[test]['args'] = self.test_dict[test]['args'].replace('TEST_BED', self.database_tag)

                # database configuration
                if 'DATABASE_HOST' in self.test_dict[test]['args']:
                    self.test_dict[test]['args'] = self.test_dict[test]['args'].replace('DATABASE_HOST',
                                                                                        self.database_host)
                if 'DATABASE_PORT' in self.test_dict[test]['args']:
                    self.test_dict[test]['args'] = self.test_dict[test]['args'].replace('DATABASE_PORT',
                                                                                        self.database_port)
                if 'DATABASE_TOKEN' in self.test_dict[test]['args']:
                    self.test_dict[test]['args'] = self.test_dict[test]['args'].replace('DATABASE_TOKEN',
                                                                                        self.database_token)
                if 'DATABASE_ORG' in self.test_dict[test]['args']:
                    self.test_dict[test]['args'] = self.test_dict[test]['args'].replace('DATABASE_ORG',
                                                                                        self.database_org)
                if 'DATABASE_BUCKET' in self.test_dict[test]['args']:
                    self.test_dict[test]['args'] = self.test_dict[test]['args'].replace('DATABASE_BUCKET',
                                                                                        self.database_bucket)
                if 'DATABASE_TAG' in self.test_dict[test]['args']:
                    self.test_dict[test]['args'] = self.test_dict[test]['args'].replace('DATABASE_TAG',
                                                                                        self.database_tag)
                if 'DUT_SET_NAME' in self.test_dict[test]['args']:
                    self.test_dict[test]['args'] = self.test_dict[test]['args'].replace('DUT_SET_NAME',
                                                                                        self.dut_set_name)

                if 'TEST_RIG' in self.test_dict[test]['args']:
                    self.test_dict[test]['args'] = self.test_dict[test]['args'].replace('TEST_RIG', self.test_rig)

                # dashboard configuration
                if 'DASHBOARD_HOST' in self.test_dict[test]['args']:
                    self.test_dict[test]['args'] = self.test_dict[test]['args'].replace('DASHBOARD_HOST',
                                                                                        self.dashboard_host)
                if 'DASHBOARD_TOKEN' in self.test_dict[test]['args']:
                    self.test_dict[test]['args'] = self.test_dict[test]['args'].replace('DASHBOARD_TOKEN',
                                                                                        self.dashboard_token)

                # blog configuration
                if 'BLOG_HOST' in self.test_dict[test]['args']:
                    self.test_dict[test]['args'] = self.test_dict[test]['args'].replace('BLOG_HOST', self.blog_host)
                if 'BLOG_TOKEN' in self.test_dict[test]['args']:
                    self.test_dict[test]['args'] = self.test_dict[test]['args'].replace('BLOG_TOKEN', self.blog_token)
                if 'BLOG_AUTHORS' in self.test_dict[test]['args']:
                    self.test_dict[test]['args'] = self.test_dict[test]['args'].replace('BLOG_AUTHORS',
                                                                                        self.blog_authors)
                if 'BLOG_CUSTOMER' in self.test_dict[test]['args']:
                    self.test_dict[test]['args'] = self.test_dict[test]['args'].replace('BLOG_CUSTOMER',
                                                                                        self.blog_customer)
                if 'BLOG_USER_PUSH' in self.test_dict[test]['args']:
                    self.test_dict[test]['args'] = self.test_dict[test]['args'].replace('BLOG_USER_PUSH',
                                                                                        self.blog_user_push)
                if 'BLOG_PASSWORD_PUSH' in self.test_dict[test]['args']:
                    self.test_dict[test]['args'] = self.test_dict[test]['args'].replace('BLOG_PASSWORD_PUSH',
                                                                                        self.blog_password_push)
                if 'BLOG_FLAG' in self.test_dict[test]['args']:
                    self.test_dict[test]['args'] = self.test_dict[test]['args'].replace('BLOG_FLAG', self.blog_flag)

                if 'timeout' in self.test_dict[test]:
                    self.logger.info("timeout : {}".format(self.test_dict[test]['timeout']))
                    self.test_timeout = int(self.test_dict[test]['timeout'])
                else:
                    self.test_timeout = self.test_timeout_default

                if 'load_db' in self.test_dict[test]:
                    self.logger.info("load_db : {}".format(self.test_dict[test]['load_db']))
                    if str(self.test_dict[test]['load_db']).lower() != "none" and str(
                            self.test_dict[test]['load_db']).lower() != "skip":
                        try:
                            self.load_custom_db(self.test_dict[test]['load_db'])
                        except:
                            self.logger.info("custom database failed to load check existance and location: {}".format(
                                self.test_dict[test]['load_db']))
                else:
                    self.logger.info("no load_db present in dictionary, load db normally")
                    if self.use_factory_default_db == "TRUE":
                        self.load_factory_default_db()
                        sleep(3)
                        self.logger.info("FACTORY_DFLT loaded between tests with scenario.py --load FACTORY_DFLT")
                    if self.use_blank_db == "TRUE":
                        self.load_blank_db()
                        sleep(1)
                        self.logger.info("BLANK loaded between tests with scenario.py --load BLANK")
                    if self.use_custom_db == "TRUE":
                        try:
                            self.load_custom_db(self.custom_db)
                            sleep(1)
                            self.logger.info("{} loaded between tests with scenario.py --load {}".format(self.custom_db,
                                                                                                         self.custom_db))
                        except:
                            self.logger.info("custom database failed to load check existance and location: {}".format(
                                self.custom_db))
                    else:
                        self.logger.info("no db loaded between tests: {}".format(self.use_custom_db))

                sleep(1)  # DO NOT REMOVE the sleep is to allow for the database to stablize
                try:
                    os.chdir(self.scripts_wd)
                    # self.logger.info("Current Working Directory {}".format(os.getcwd()))
                except:
                    self.logger.info("failed to change to {}".format(self.scripts_wd))
                cmd_args = "{}".format(self.test_dict[test]['args'])
                command = "./{} {}".format(self.test_dict[test]['command'], cmd_args)
                self.logger.info("command: {}".format(command))
                self.logger.info("cmd_args {}".format(cmd_args))

                if self.outfile is not None:
                    stdout_log_txt = self.outfile
                    stdout_log_txt = stdout_log_txt + "-{}-stdout.txt".format(test)
                    # self.logger.info("stdout_log_txt: {}".format(stdout_log_txt))
                    stdout_log = open(stdout_log_txt, 'a')
                    stderr_log_txt = self.outfile
                    stderr_log_txt = stderr_log_txt + "-{}-stderr.txt".format(test)
                    # self.logger.info("stderr_log_txt: {}".format(stderr_log_txt))
                    stderr_log = open(stderr_log_txt, 'a')

                # need to take into account --raw_line parameters thus need to use shlex.split
                # need to preserve command to have correct command syntax in command output
                command_to_run = command
                command_to_run = shlex.split(command_to_run)
                print("running {command_to_run}".format(command_to_run=command_to_run))
                try:
                    process = subprocess.Popen(command_to_run, shell=False, stdout=stdout_log, stderr=stderr_log,
                                               universal_newlines=True)
                    # if there is a better solution please propose,  the TIMEOUT Result is different then FAIL
                    try:
                        process.wait(timeout=int(self.test_timeout))
                    except subprocess.TimeoutExpired:
                        process.terminate()
                        self.test_result = "TIMEOUT"

                except:
                    print("No such file or directory with command: {}".format(command))
                    self.logger.info("No such file or directory with command: {}".format(command))

                if (self.test_result != "TIMEOUT"):
                    stderr_log_size = os.path.getsize(stderr_log_txt)
                    if stderr_log_size > 0:
                        self.logger.info("File: {} is not empty: {}".format(stderr_log_txt, str(stderr_log_size)))

                        self.test_result = "Failure"
                        background = self.background_red
                    else:
                        self.logger.info("File: {} is empty: {}".format(stderr_log_txt, str(stderr_log_size)))
                        self.test_result = "Success"
                        background = self.background_green
                else:
                    self.logger.info("TIMEOUT FAILURE,  Check LANforge Radios")
                    self.test_result = "Time Out"
                    background = self.background_purple

                # Ghost will put data in stderr
                if ('ghost' in command):
                    if (self.test_result != "TIMEOUT"):
                        self.test_result = "Success"
                        background = self.background_blue

                # stdout_log_link is used for the email reporting to have the corrected path
                stdout_log_link = str(stdout_log_txt).replace('/home/lanforge', '')
                stderr_log_link = str(stderr_log_txt).replace('/home/lanforge', '')
                self.html_results += """
                <tr><td>""" + str(test) + """</td><td class='scriptdetails'>""" + str(command) + """</td>
                <td style=""" + str(background) + """>""" + str(self.test_result) + """ 
                <td><a href=""" + str(stdout_log_link) + """ target=\"_blank\">STDOUT</a></td>"""
                if self.test_result == "Failure":
                    self.html_results += """<td><a href=""" + str(
                        stderr_log_link) + """ target=\"_blank\">STDERR</a></td>"""
                elif self.test_result == "Time Out":
                    self.html_results += """<td><a href=""" + str(
                        stderr_log_link) + """ target=\"_blank\">STDERR</a></td>"""
                else:
                    self.html_results += """<td></td>"""
                self.html_results += """</tr>"""

                row = [test, command, self.test_result, stdout_log_txt, stderr_log_txt]
                self.csv_results_writer.writerow(row)
                self.csv_results_file.flush()
                # self.logger.info("row: {}".format(row))
                self.logger.info("test: {} executed".format(test))

            else:
                self.logger.info(
                    "enable value {} invalid for test: {}, test skipped".format(self.test_dict[test]['enabled'], test))
        self.finish_html_results()

=======
                #TODO Place test interations here
=======
                # TODO Place test interations here
>>>>>>> a00b4e64
                if 'iterations' in self.test_dict[test]:
                    self.logger.info(
                        "iterations : {}".format(
                            self.test_dict[test]['iterations']))
                    self.test_iterations = int(
                        self.test_dict[test]['iterations'])
                else:
                    self.test_iterations = self.test_iterations_default

                iteration = 0
                # log may contain multiple runs - this helps put the meta.txt
                # in right directory
                report_index = 0
                for iteration in range(self.test_iterations):
                    iteration += 1

                    # The network arguments need to be changed when in a list
                    for index, args_list_element in enumerate(
                            self.test_dict[test]['args_list']):
                        if 'ssid_idx=' in args_list_element:
                            # print("args_list_element {}".format(args_list_element))
                            # get ssid_idx used in the test as an index for the
                            # dictionary
                            ssid_idx_number = args_list_element.split(
                                'ssid_idx=')[-1].split()[0]
                            print(
                                "ssid_idx_number: {}".format(ssid_idx_number))
                            # index into the DUT network index
                            idx = "ssid_idx={}".format(ssid_idx_number)
                            print("idx: {}".format(idx))
                            if 'SSID_USED' in args_list_element:
                                self.test_dict[test]['args_list'][index] = self.test_dict[test]['args_list'][index].replace(
                                    'SSID_USED', self.wireless_network_dict[idx]['SSID_USED'])
                            if 'SECURITY_USED' in args_list_element:
                                self.test_dict[test]['args_list'][index] = self.test_dict[test]['args_list'][index].replace(
                                    'SECURITY_USED', self.wireless_network_dict[idx]['SECURITY_USED'])
                            if 'SSID_PW_USED' in args_list_element:
                                self.test_dict[test]['args_list'][index] = self.test_dict[test]['args_list'][index].replace(
                                    'SSID_PW_USED', self.wireless_network_dict[idx]['SSID_PW_USED'])
                            if 'BSSID_TO_USE' in args_list_element:
                                self.test_dict[test]['args_list'][index] = self.test_dict[test]['args_list'][index].replace(
                                    'BSSID_TO_USE', self.wireless_network_dict[idx]['BSSID_TO_USE'])

                            # use_ssid_idx is ephemeral and used only for
                            # variable replacement , remove
                            tmp_idx = "use_ssid_idx={}".format(ssid_idx_number)
                            if tmp_idx in args_list_element:
                                self.test_dict[test]['args_list'][index] = self.test_dict[test]['args_list'][index].replace(
                                    tmp_idx, '')

                            # leave in for checking the command line arguments
                            print(
                                "self.test_dict[test]['args_list']: {}".format(
                                    self.test_dict[test]['args_list']))

                    # Walk all the args in the args list then construct the
                    # arguments
                    if self.test_dict[test]['args'] == "":
                        self.test_dict[test]['args'] = self.test_dict[test]['args'].replace(self.test_dict[test]['args'],
                                                                                            ''.join(self.test_dict[test][
                                                                                                'args_list']))
                    if 'DATABASE_SQLITE' in self.test_dict[test]['args']:
                        self.test_dict[test]['args'] = self.test_dict[test]['args'].replace(
                            'DATABASE_SQLITE', self.database_sqlite)
                    if 'HTTP_TEST_IP' in self.test_dict[test]['args']:
                        self.test_dict[test]['args'] = self.test_dict[test]['args'].replace(
                            'HTTP_TEST_IP', self.http_test_ip)
                    if 'FTP_TEST_IP' in self.test_dict[test]['args']:
                        self.test_dict[test]['args'] = self.test_dict[test]['args'].replace(
                            'FTP_TEST_IP', self.ftp_test_ip)
                    if 'TEST_IP' in self.test_dict[test]['args']:
                        self.test_dict[test]['args'] = self.test_dict[test]['args'].replace(
                            'TEST_IP', self.test_ip)

                    if 'LF_MGR_USER' in self.test_dict[test]['args']:
                        self.test_dict[test]['args'] = self.test_dict[test]['args'].replace(
                            'LF_MGR_USER', self.lf_mgr_user)
                    if 'LF_MGR_PASS' in self.test_dict[test]['args']:
                        self.test_dict[test]['args'] = self.test_dict[test]['args'].replace(
                            'LF_MGR_PASS', self.lf_mgr_pass)

                    if 'LF_MGR_IP' in self.test_dict[test]['args']:
                        self.test_dict[test]['args'] = self.test_dict[test]['args'].replace(
                            'LF_MGR_IP', self.lf_mgr_ip)
                    if 'LF_MGR_PORT' in self.test_dict[test]['args']:
                        self.test_dict[test]['args'] = self.test_dict[test]['args'].replace(
                            'LF_MGR_PORT', self.lf_mgr_port)

                    # DUT Configuration
                    if 'USE_DUT_NAME' in self.test_dict[test]['args']:
                        self.test_dict[test]['args'] = self.test_dict[test]['args'].replace(
                            'USE_DUT_NAME', self.use_dut_name)
                    if 'DUT_HW' in self.test_dict[test]['args']:
                        self.test_dict[test]['args'] = self.test_dict[test]['args'].replace(
                            'DUT_HW', self.dut_hw)
                    if 'DUT_SW' in self.test_dict[test]['args']:
                        self.test_dict[test]['args'] = self.test_dict[test]['args'].replace(
                            'DUT_SW', self.dut_sw)
                    if 'DUT_MODEL' in self.test_dict[test]['args']:
                        self.test_dict[test]['args'] = self.test_dict[test]['args'].replace(
                            'DUT_MODEL', self.dut_model)
                    if 'DUT_SN' in self.test_dict[test]['args']:
                        self.test_dict[test]['args'] = self.test_dict[test]['args'].replace(
                            'DUT_SN', self.dut_serial)

                    if 'UPSTREAM_PORT' in self.test_dict[test]['args']:
                        self.test_dict[test]['args'] = self.test_dict[test]['args'].replace('UPSTREAM_PORT',
                                                                                            self.upstream_port)
                    # lf_dataplane_test.py and lf_wifi_capacity_test.py use a parameter --local_path for the location
                    # of the reports when the reports are pulled.
                    if 'REPORT_PATH' in self.test_dict[test]['args']:
                        self.test_dict[test]['args'] = self.test_dict[test]['args'].replace(
                            'REPORT_PATH', self.report_path)

                    if 'TEST_SERVER' in self.test_dict[test]['args']:
                        self.test_dict[test]['args'] = self.test_dict[test]['args'].replace(
                            'TEST_SERVER', self.test_server)

                    if 'DUT_SET_NAME' in self.test_dict[test]['args']:
                        self.test_dict[test]['args'] = self.test_dict[test]['args'].replace('DUT_SET_NAME',
                                                                                            self.dut_set_name)
                    if 'TEST_RIG' in self.test_dict[test]['args']:
                        self.test_dict[test]['args'] = self.test_dict[test]['args'].replace(
                            'TEST_RIG', self.test_rig)

                    # END of command line arg processing
                    if self.test_dict[test]['args'] == "":
                        self.test_dict[test]['args'] = self.test_dict[test]['args'].replace(self.test_dict[test]['args'],
                                                                                            ''.join(self.test_dict[test][
                                                                                                'args_list']))

                    if 'timeout' in self.test_dict[test]:
                        self.logger.info(
                            "timeout : {}".format(
                                self.test_dict[test]['timeout']))
                        self.test_timeout = int(
                            self.test_dict[test]['timeout'])
                    else:
                        self.test_timeout = self.test_timeout_default

                    if 'load_db' in self.test_dict[test]:
                        self.logger.info(
                            "load_db : {}".format(
                                self.test_dict[test]['load_db']))
                        if str(self.test_dict[test]['load_db']).lower() != "none" and str(
                                self.test_dict[test]['load_db']).lower() != "skip":
                            try:
                                self.load_custom_database(
                                    self.test_dict[test]['load_db'])
                            except BaseException:
                                self.logger.info("custom database failed to load check existance and location: {}".format(
                                    self.test_dict[test]['load_db']))

                    try:
                        os.chdir(self.scripts_wd)
                        # self.logger.info("Current Working Directory {}".format(os.getcwd()))
                    except BaseException:
                        self.logger.info(
                            "failed to change to {}".format(
                                self.scripts_wd))
                    cmd_args = "{}".format(self.test_dict[test]['args'])
                    command = "./{} {}".format(
                        self.test_dict[test]['command'], cmd_args)
                    self.logger.info("command: {}".format(command))
                    self.logger.info("cmd_args {}".format(cmd_args))

                    if self.outfile_name is not None:
                        stdout_log_txt = os.path.join(
                            self.log_path, "{}-{}-stdout.txt".format(self.outfile_name, test))
                        self.logger.info(
                            "stdout_log_txt: {}".format(stdout_log_txt))
                        stdout_log = open(stdout_log_txt, 'a')
                        stderr_log_txt = os.path.join(
                            self.log_path, "{}-{}-stderr.txt".format(self.outfile_name, test))
                        self.logger.info(
                            "stderr_log_txt: {}".format(stderr_log_txt))
                        stderr_log = open(stderr_log_txt, 'a')

                    # need to take into account --raw_line parameters thus need to use shlex.split
                    # need to preserve command to have correct command syntax
                    # in command output
                    command_to_run = command
                    command_to_run = shlex.split(command_to_run)
                    print(
                        "running {command_to_run}".format(
                            command_to_run=command_to_run))
                    self.test_start_time = str(datetime.datetime.now().strftime(
                        "%Y-%m-%d-%H-%M-%S")).replace(':', '-')
                    print(
                        "Test start: {time} Timeout: {timeout}".format(
                            time=self.test_start_time, timeout=self.test_timeout))
                    start_time = datetime.datetime.now()
                    try:
                        process = subprocess.Popen(command_to_run, shell=False, stdout=stdout_log, stderr=stderr_log,
                                                   universal_newlines=True)
                        # if there is a better solution please propose,  the
                        # TIMEOUT Result is different then FAIL
                        try:
                            if int(self.test_timeout != 0):
                                process.wait(timeout=int(self.test_timeout))
                            else:
                                process.wait()
                        except subprocess.TimeoutExpired:
                            process.terminate()
                            self.test_result = "TIMEOUT"

                    except BaseException:
                        print(
                            "No such file or directory with command: {}".format(command))
                        self.logger.info(
                            "No such file or directory with command: {}".format(command))

                    end_time = datetime.datetime.now()
                    self.test_end_time = str(datetime.datetime.now().strftime(
                        "%Y-%m-%d-%H-%M-%S")).replace(':', '-')
                    print(
                        "Test end time {time}".format(
                            time=self.test_end_time))

                    time_delta = end_time - start_time
                    minutes, seconds = divmod(time_delta.seconds, 60)
                    hours, minutes = divmod(minutes, 60)

                    self.duration = "{day}d {hours}h {minutes}m {seconds}s {msec} ms".format(
                        day=time_delta.days, hours=hours, minutes=minutes, seconds=seconds, msec=time_delta.microseconds)

                    # If collect meta data is set
                    meta_data_path = ""
                    # Will gather data even on a TIMEOUT condition as there is
                    # some results on longer tests
                    stdout_log_size = os.path.getsize(stdout_log_txt)
                    if stdout_log_size > 0:
                        stdout_log_fd = open(stdout_log_txt)
                        # "Report Location:::/home/lanforge/html-reports/wifi-capacity-2021-08-17-04-02-56"
                        #

                        for line in stdout_log_fd:
                            if "Report Location" in line:
                                report_index += 1
                                if iteration == report_index:
                                    meta_data_path = line.replace('"', '')
                                    meta_data_path = meta_data_path.replace(
                                        'Report Location:::', '')
                                    meta_data_path = meta_data_path.split(
                                        '/')[-1]
                                    meta_data_path = meta_data_path.strip()
                                    meta_data_path = self.report_path + '/' + meta_data_path + '/meta.txt'
                                    break
                        stdout_log_fd.close()
                    if meta_data_path != "":
                        meta_data_fd = open(meta_data_path, 'w+')
                        meta_data_fd.write(
                            '$ Generated by Candela Technologies LANforge network testing tool\n')
                        meta_data_fd.write(
                            "test_run {test_run}\n".format(
                                test_run=self.report_path))
                        meta_data_fd.write(
                            "file_meta {path}\n".format(
                                path=meta_data_path))
                        meta_data_fd.write(
                            'lanforge_gui_version: {gui_version} \n'.format(
                                gui_version=self.lanforge_gui_version))
                        meta_data_fd.write(
                            'lanforge_server_version: {server_version} \n'.format(
                                server_version=self.lanforge_server_version))
                        meta_data_fd.write('$ LANforge command\n')
                        meta_data_fd.write(
                            "command {command}\n".format(
                                command=command))
                        # split command at test-tag , at rest of string once at
                        # the actual test-tag value
                        test_tag = command.split(
                            'test_tag', maxsplit=1)[-1].split(maxsplit=1)[0]
                        test_tag = test_tag.replace("'", "")
                        meta_data_fd.write('$ LANforge test tag\n')
                        meta_data_fd.write(
                            "test_tag {test_tag}\n".format(
                                test_tag=test_tag))
                        # LANforge information is a list thus [0]
                        meta_data_fd.write('$ LANforge Information\n')
                        meta_data_fd.write(
                            "lanforge_system_node {lanforge_system_node}\n".format(
                                lanforge_system_node=self.lanforge_system_node_version[0]))
                        meta_data_fd.write(
                            "lanforge_kernel_version {lanforge_kernel_version}\n".format(
                                lanforge_kernel_version=self.lanforge_kernel_version[0]))
                        meta_data_fd.write(
                            "lanforge_fedora_version {lanforge_fedora_version}\n".format(
                                lanforge_fedora_version=self.lanforge_fedora_version[0]))
                        meta_data_fd.write(
                            "lanforge_gui_version_full {lanforge_gui_version_full}\n".format(
                                lanforge_gui_version_full=self.lanforge_gui_version_full))
                        meta_data_fd.write(
                            "lanforge_server_version_full {lanforge_server_version_full}\n".format(
                                lanforge_server_version_full=self.lanforge_server_version_full[0]))
                        meta_data_fd.close()

                    stderr_log_size = os.path.getsize(stderr_log_txt)
                    if stderr_log_size > 0:
                        self.logger.info(
                            "File: {} is not empty: {}".format(
                                stderr_log_txt, str(stderr_log_size)))
                        text = open(stderr_log_txt).read()
                        if 'Error' in text:
                            self.text_result = "Failure"
                            background = self.background_red
                        else:
                            self.text_result = "Success"
                            background = self.background_green
                    else:
                        self.logger.info(
                            "File: {} is empty: {}".format(
                                stderr_log_txt, str(stderr_log_size)))
                        self.test_result = "Success"
                        background = self.background_green

                    # Check to see if there is an error in stdout_log
                    if stdout_log_size > 0:
                        text = open(stdout_log_txt).read()
                        # for 5.4.3 only TestTag was not present
                        if 'ERROR:  Could not find component: TestTag' in text:
                            self.test_result = "Success"
                            background = self.background_green
                        # probe command for test_ip_variable_time.py has
                        # the word alloc error and erros in it
                        elif 'alloc error' in text:
                            self.test_result = "Success"
                            background = self.background_green
                        # leave the space in after error to not pick up tx
                        # errors or rx errors
                        elif 'error ' in text.lower():
                            self.test_result = "Test Errors"
                            background = self.background_red
                        elif 'tests failed' in text.lower():
                            self.test_result = "Some Tests Failed"
                            background = self.background_orange
                        else:
                            self.test_result = "Success"
                            background = self.background_green
                    else:
                        # if stdout empty that is a failure also
                        self.test_result = "Failure"
                        background = self.background_red

                    # if there was a
                    if self.test_result == "TIMEOUT":
                        self.logger.info(
                            "TIMEOUT FAILURE,  Check LANforge Radios")
                        self.test_result = "Time Out"
                        background = self.background_purple

                    # Total up test, tests success, tests failure, tests
                    # timeouts
                    self.tests_run += 1
                    if self.test_result == "Success":
                        self.tests_success += 1
                    elif self.test_result == "Failure":
                        self.tests_failure += 1
                    elif self.test_result == "Some Tests Failed":
                        self.tests_some_failure += 1
                    elif self.test_result == "TIMEOUT":
                        self.tests_timeout += 1

                    if 'lf_qa' in command:
                        line_list = open(stdout_log_txt).readlines()
                        for line in line_list:
                            if 'html report:' in line:
                                self.qa_report_html = line
                                print(
                                    "html_report: {report}".format(
                                        report=self.qa_report_html))
                                break

                        self.qa_report_html = self.qa_report_html.replace(
                            'html report: ', '')

                    # stdout_log_link is used for the email reporting to have
                    # the corrected path
                    stdout_log_link = str(stdout_log_txt).replace(
                        '/home/lanforge', '')
                    stderr_log_link = str(stderr_log_txt).replace(
                        '/home/lanforge', '')
                    if command.find(' ') > 1:
                        short_cmd = command[0:command.find(' ')]
                    else:
                        short_cmd = command

                    self.html_results += """
                    <tr><td>""" + str(test) + """</td>
                    <td>""" + str(short_cmd) + """</td>
                    <td class='TimeFont'>""" + str(self.duration) + """</td>
                    <td class='DateFont'>""" + str(self.test_start_time) + """</td>
                    <td class='DateFont'>""" + str(self.test_end_time) + """</td>
                    <td style=""" + str(background) + """>""" + str(self.test_result) + """
                    <td><a href=""" + str(stdout_log_link) + """ target=\"_blank\">STDOUT</a></td>"""
                    if self.test_result == "Failure":
                        self.html_results += """<td><a href=""" + str(
                            stderr_log_link) + """ target=\"_blank\">STDERR</a></td>"""
                    elif self.test_result == "Time Out":
                        self.html_results += """<td><a href=""" + str(
                            stderr_log_link) + """ target=\"_blank\">STDERR</a></td>"""
                    else:
                        self.html_results += """<td></td>"""

                    self.html_results += """</tr>"""
                    # TODO - place copy button at end and selectable , so
                    # individual sections may be copied
                    if command != short_cmd:
                        # Hover and copy button snows up
                        self.html_results += f"""<tr><td colspan='8' class='scriptdetails'>
                            <span class='copybtn'>Copy</span>
                             <tt onclick='copyTextToClipboard(this)'>{command}</tt>
                             </td></tr>
                             """.format(command=command)
                        # TODO - place a point button for not have the copy
                        # hover, no copy button
                        '''self.html_results += f"""<tr><td colspan='8' class='scriptdetails'>
                             <tt onclick='copyTextToClipboard(this)'>{command}</tt>
                             </td></tr>
                             """.format(command=command)
                        '''
                        # nocopy - example
                        '''
                        self.html_results += f"""<tr><td colspan='8' class='scriptdetails'>
                             <tt>{command}</tt>
                             </td></tr>
                             """.format(command=command)
                        '''

                    row = [
                        test,
                        command,
                        self.test_result,
                        stdout_log_txt,
                        stderr_log_txt]
                    self.csv_results_writer.writerow(row)
                    self.csv_results_file.flush()
                    # self.logger.info("row: {}".format(row))
                    self.logger.info("test: {} executed".format(test))

            else:
                self.logger.info(
                    "enable value {} for test: {} ".format(self.test_dict[test]['enabled'], test))

        suite_end_time = datetime.datetime.now()
        self.suite_end_time = str(datetime.datetime.now().strftime(
                        "%Y-%m-%d-%H-%M-%S")).replace(':', '-')
        self.logger.info("Suite End Time: {suite_time}".format(
            suite_time=self.suite_end_time))
        suite_time_delta = suite_end_time - suite_start_time
        minutes, seconds = divmod(suite_time_delta.seconds, 60)
        hours, minutes = divmod(minutes, 60)
        self.suite_duration  = "{day}d {hours}h {minutes}m {seconds}s {msec} ms".format(
            day=suite_time_delta.days, hours=hours, minutes=minutes, seconds=seconds, msec=suite_time_delta.microseconds)
        self.logger.info("Suite Duration:  {suite_duration}".format(
            suite_duration=self.suite_duration))        
        self.finish_html_results()

>>>>>>> 974d04d1b1d9127f4e24d71b2e0c5599aa2570e6

def main():
    # arguments
    parser = argparse.ArgumentParser(
        prog='lf_check.py',
        formatter_class=argparse.RawTextHelpFormatter,
        epilog='''\
            lf_check.py : running scripts
            ''',
        description='''\
lf_check.py
-----------

Summary :
---------
running scripts

Example :
./lf_check.py --json_rig rig.json --json_dut dut.json --json_test tests.json --suite suite_test
note if all json data (rig,dut,tests)  in same json file pass same json in for all 3 inputs
---------
            ''')

<<<<<<< HEAD
<<<<<<< HEAD
    parser.add_argument('--ini', help="--ini <config.ini file>  default lf_check_config.ini",
                        default="lf_check_config.ini")
    parser.add_argument('--json', help="--json <lf_ckeck_config.json file> ", default="lf_check_config.json")
    parser.add_argument('--use_json', help="--use_json ", action='store_true')
=======
    parser.add_argument('--dir', help="--dir <results directory>", default="lf_check")
    parser.add_argument('--path', help="--path <results path>", default="/home/lanforge/html-results")
    parser.add_argument('--json_rig', help="--json_rig <rig json config> ", default="", required=True)
    parser.add_argument('--json_dut', help="--json_dut <dut json config> ", default="", required=True)
    parser.add_argument('--json_test', help="--json_test <test json config> ", default="", required=True)
>>>>>>> 974d04d1b1d9127f4e24d71b2e0c5599aa2570e6
    parser.add_argument('--suite', help="--suite <suite name>  default TEST_DICTIONARY", default="TEST_DICTIONARY")
=======
    parser.add_argument(
        '--dir',
        help="--dir <results directory>",
        default="")
    parser.add_argument(
        '--path',
        help="--path <results path>",
        default="/home/lanforge/html-results")
    parser.add_argument(
        '--json_rig',
        help="--json_rig <rig json config> ",
        default="",
        required=True)
    parser.add_argument(
        '--json_dut',
        help="--json_dut <dut json config> ",
        default="",
        required=True)
    parser.add_argument(
        '--json_test',
        help="--json_test <test json config> ",
        default="",
        required=True)
    parser.add_argument(
        '--suite',
        help="--suite <suite name>  default TEST_DICTIONARY",
        default="TEST_DICTIONARY")
    parser.add_argument(
        '--server_override',
        help="--server_override http://<server ip>/  example: http://192.168.95.6/",
        default=None)
    parser.add_argument(
        '--db_override',
        help="--db_override <sqlite db>  override for json DATABASE_SQLITE''",
        default=None)
>>>>>>> a00b4e64
    parser.add_argument('--production', help="--production  stores true, sends email results to production email list",
                        action='store_true')
    parser.add_argument('--outfile', help="--outfile <Output Generic Name>  used as base name for all files generated",
                        default="")
    parser.add_argument('--logfile', help="--logfile <logfile Name>  logging for output of lf_check.py script",
                        default="lf_check.log")
    parser.add_argument(
        '--update_latest',
        help="--update_latest  copy latest results to top dir",
        action='store_true')

    args = parser.parse_args()

<<<<<<< HEAD
    # load test config file information either <config>.json or <config>.ini
    use_json = False
    json_data = ""
    config_ini = ""
    if args.use_json:
        use_json = True
        try:
            print("args.json {}".format(args.json))
            with open(args.json, 'r') as json_config:
                json_data = json.load(json_config)
        except:
            print("Error reading {}".format(args.json))
    else:
        config_ini = os.getcwd() + '/' + args.ini
        if os.path.exists(config_ini):
            print("TEST CONFIG : {}".format(config_ini))
        else:
            print("EXITING: NOTFOUND TEST CONFIG : {} ".format(config_ini))
            exit(1)
=======
    # load test config file information either <config>.json
    json_rig = ""
    try:
        print("reading json_rig: {rig}".format(rig=args.json_rig))
        with open(args.json_rig, 'r') as json_rig_config:
            json_rig = json.load(json_rig_config)
    except json.JSONDecodeError as err:
        print("ERROR reading {json}, ERROR: {error} ".format(json=args.json_rig,error=err))
        exit(1)

    json_dut = ""
    try:
        print("reading json_dut: {dut}".format(dut=args.json_dut))
        with open(args.json_dut, 'r') as json_dut_config:
            json_dut = json.load(json_dut_config)
    except json.JSONDecodeError as err:
        print("ERROR reading {json}, ERROR: {error} ".format(json=args.json_dut,error=err))
        exit(1)

    json_test = ""
    try:
        print("reading json_test:  {}".format(args.json_test))
        with open(args.json_test, 'r') as json_test_config:
            json_test = json.load(json_test_config)
<<<<<<< HEAD
    except:
        print("Error reading {}".format(args.json_test))
>>>>>>> 974d04d1b1d9127f4e24d71b2e0c5599aa2570e6
=======
    except json.JSONDecodeError as err:
        print("ERROR reading {json}, ERROR: {error} ".format(json=args.json_test,error=err))
        exit(1)
>>>>>>> a00b4e64

    # Test-rig information information
    lanforge_system_node_version = 'NO_LF_NODE_VER'
    scripts_git_sha = 'NO_GIT_SHA'
    lanforge_fedora_version = 'NO_FEDORA_VER'
    lanforge_kernel_version = 'NO_KERNEL_VER'
    lanforge_server_version_full = 'NO_LF_SERVER_VER'

    # select test suite
    test_suite = args.suite
<<<<<<< HEAD
<<<<<<< HEAD
=======
    __dir = args.dir
=======
    if args.dir == "":
        __dir = "lf_check_{suite}".format(suite=test_suite)
    else:
        __dir = args.dir
>>>>>>> a00b4e64
    __path = args.path
>>>>>>> 974d04d1b1d9127f4e24d71b2e0c5599aa2570e6

    server_override = args.server_override
    db_override = args.db_override

    if args.production:
        production = True
        print("Email to production list")
    else:
        production = False
        print("Email to email list")

    # create report class for reporting
    report = lf_report.lf_report(_path=__path,
                                 _results_dir_name=__dir,
                                 _output_html="{dir}.html".format(dir=__dir),
                                 _output_pdf="{dir}.pdf".format(dir=__dir))

    current_time = time.strftime("%Y-%m-%d-%H-%M-%S", time.localtime())
    csv_results = "{dir}-{outfile}-{current_time}.csv".format(dir=__dir,outfile=args.outfile,current_time=current_time)
    csv_results = report.file_add_path(csv_results)
<<<<<<< HEAD
<<<<<<< HEAD
    outfile = "lf_check-{}-{}".format(args.outfile, current_time)
    outfile_path = report.file_add_path(outfile)
=======
    outfile_name = "lf_check-{}-{}".format(args.outfile, current_time)
=======
    outfile_name = "{dir}-{outfile}-{current_time}".format(dir=__dir,outfile=args.outfile,current_time=current_time)
>>>>>>> a00b4e64
    outfile = report.file_add_path(outfile_name)
>>>>>>> 974d04d1b1d9127f4e24d71b2e0c5599aa2570e6
    report_path = report.get_report_path()
    log_path = report.get_log_path()

    # lf_check() class created
<<<<<<< HEAD
    check = lf_check(_use_json=use_json,
                     _config_ini=config_ini,
                     _json_data=json_data,
                     _test_suite=test_suite,
                     _production=production,
                     _csv_results=csv_results,
                     _outfile=outfile_path,
                     _report_path=report_path)

    # get git sha
    process = subprocess.Popen(["git", "rev-parse", "HEAD"], stdout=subprocess.PIPE)
    (commit_hash, err) = process.communicate()
    exit_code = process.wait()
    git_sha = commit_hash.decode('utf-8', 'ignore')
=======
    check = lf_check(_json_rig=json_rig,
                     _json_dut=json_dut,
                     _json_test=json_test,
                     _test_suite=test_suite,
                     _server_override=server_override,
                     _db_override=db_override,
                     _production=production,
                     _csv_results=csv_results,
                     _outfile=outfile,
                     _outfile_name=outfile_name,
                     _report_path=report_path,
                     _log_path=log_path)
>>>>>>> 974d04d1b1d9127f4e24d71b2e0c5599aa2570e6

    # set up logging
    logfile = args.logfile[:-4]
    print("logfile: {}".format(logfile))
    logfile = "{}-{}.log".format(logfile, current_time)
    logfile = report.file_add_path(logfile)
    print("logfile {}".format(logfile))
    formatter = logging.Formatter(FORMAT)
    logger = logging.getLogger(__name__)
    logger.setLevel(logging.INFO)
    file_handler = logging.FileHandler(logfile, "w")
    file_handler.setFormatter(formatter)
    logger.addHandler(file_handler)
<<<<<<< HEAD
    logger.addHandler(logging.StreamHandler(sys.stdout))  # allows to logging to file and stdout
<<<<<<< HEAD

    # logger setup print out sha
    logger.info("commit_hash: {}".format(commit_hash))
    logger.info("commit_hash2: {}".format(commit_hash.decode('utf-8', 'ignore')))

    # read config and run tests
    check.read_config()
    check.run_script_test()

    # get sha and lanforge informaiton for results
=======
=======
    # allows to logging to file and stdout
    logger.addHandler(logging.StreamHandler(sys.stdout))
>>>>>>> a00b4e64

    # read config and run tests
    check.read_json_rig()  # check.read_config
    check.read_json_dut()
    check.read_json_test()

    # get sha and lanforge information for results
>>>>>>> 974d04d1b1d9127f4e24d71b2e0c5599aa2570e6
    # Need to do this after reading the configuration
    try:
        scripts_git_sha = check.get_scripts_git_sha()
        print("git_sha {sha}".format(sha=scripts_git_sha))
    except BaseException:
        print("WARNING: git_sha read exception unable to read")

    try:
        lanforge_system_node_version = check.get_lanforge_system_node_version()
<<<<<<< HEAD
        print("lanforge_system_node_version {system_node_ver}".format(system_node_ver=lanforge_system_node_version))
    except:
<<<<<<< HEAD
        print("lanforge_node_version exception")
=======
        print("lanforge_system_node_version exception")
>>>>>>> 974d04d1b1d9127f4e24d71b2e0c5599aa2570e6

    try:
        lanforge_kernel_version = check.get_lanforge_kernel_version()
        print("lanforge_kernel_version {kernel_ver}".format(kernel_ver=lanforge_kernel_version))
    except:
<<<<<<< HEAD
        print("lanforge_kernel_version exception")
=======
        print("lanforge_kernel_version exception, tests aborted check lanforge ip")
=======
        print("lanforge_system_node_version {system_node_ver}".format(
            system_node_ver=lanforge_system_node_version))
    except BaseException:
        print("WARNING: lanforge_system_node_version exception")

    try:
        lanforge_fedora_version = check.get_lanforge_fedora_version()
        print("lanforge_fedora_version {fedora_ver}".format(
            fedora_ver=lanforge_fedora_version))
    except BaseException:
        print("ERROR: lanforge_fedora_version exception, tests aborted check lanforge ip")
        exit(1)

    try:
        lanforge_kernel_version = check.get_lanforge_kernel_version()
        print("lanforge_kernel_version {kernel_ver}".format(
            kernel_ver=lanforge_kernel_version))
    except BaseException:
        print("ERROR: lanforge_kernel_version exception, tests aborted check lanforge ip")
>>>>>>> a00b4e64
        exit(1)
>>>>>>> 974d04d1b1d9127f4e24d71b2e0c5599aa2570e6

    try:
<<<<<<< HEAD
        lanforge_gui_version_full = check.get_lanforge_gui_version()
        print("lanforge_gui_version_full {lanforge_gui_version_full}".format(lanforge_gui_version_full=lanforge_gui_version_full))
    except:
<<<<<<< HEAD
        print("lanforge_gui_version exception")

        # LANforge and scripts config
    lf_test_setup = pd.DataFrame({
        'LANforge': lanforge_node_version,
        'kernel version': lanforge_kernel_version,
        'GUI version': lanforge_gui_version,
        'scripts git sha': scripts_git_sha
    })
=======
        print("lanforge_gui_version exception, tests aborted check lanforge ip")
=======
        lanforge_server_version_full = check.get_lanforge_server_version()
        print("lanforge_server_version_full {lanforge_server_version_full}".format(
            lanforge_server_version_full=lanforge_server_version_full))
    except BaseException:
        print("ERROR: lanforge_server_version exception, tests aborted check lanforge ip")
        exit(1)

    try:
        lanforge_gui_version_full, lanforge_gui_version, lanforge_gui_build_date, lanforge_gui_git_sha = check.get_lanforge_gui_version()
        print("lanforge_gui_version_full {lanforge_gui_version_full}".format(
            lanforge_gui_version_full=lanforge_gui_version_full))
    except BaseException:
        print("ERROR: lanforge_gui_version exception, tests aborted check lanforge ip")
>>>>>>> a00b4e64
        exit(1)

    try:
        lanforge_radio_json, lanforge_radio_text = check.get_lanforge_radio_information()
        lanforge_radio_formatted_str = json.dumps(
            lanforge_radio_json, indent=2)
        print("lanforge_radio_json: {lanforge_radio_json}".format(
            lanforge_radio_json=lanforge_radio_formatted_str))

        # note put into the meta data
        lf_radio_df = pd.DataFrame(
            columns=[
                'Radio',
                'WIFI-Radio Driver',
                'Radio Capabilities',
                'Firmware Version',
                'max_sta',
                'max_vap',
                'max_vifs'])

        for key in lanforge_radio_json:
            if 'wiphy' in key:
                # print("key {}".format(key))
                # print("lanforge_radio_json[{}]: {}".format(key,lanforge_radio_json[key]))
                driver = lanforge_radio_json[key]['driver'].split(
                    'Driver:', maxsplit=1)[-1].split(maxsplit=1)[0]
                try:
                    firmware_version = lanforge_radio_json[key]['firmware version']
                except BaseException:
                    print("5.4.3 radio fw version not in /radiostatus/all ")
                    firmware_version = "5.4.3 N/A"

                lf_radio_df = lf_radio_df.append(
                    {'Radio': lanforge_radio_json[key]['entity id'],
                     'WIFI-Radio Driver': driver,
                     'Radio Capabilities': lanforge_radio_json[key]['capabilities'],
                     'Firmware Version': firmware_version,
                     'max_sta': lanforge_radio_json[key]['max_sta'],
                     'max_vap': lanforge_radio_json[key]['max_vap'],
                     'max_vifs': lanforge_radio_json[key]['max_vifs']}, ignore_index=True)
        print("lf_radio_df:: {lf_radio_df}".format(lf_radio_df=lf_radio_df))

    except Exception as error:
        print("print_exc(): {error}".format(error=error))
        traceback.print_exc(file=sys.stdout)
        lf_radio_df = pd.DataFrame()
        print("get_lanforge_radio_json exception, no radio data, check for LANforge GUI running")
        exit(1)

    # LANforge and scripts config for results
    lf_test_setup = pd.DataFrame()
    lf_test_setup['LANforge'] = lanforge_system_node_version
    lf_test_setup['fedora version'] = lanforge_fedora_version
    lf_test_setup['kernel version'] = lanforge_kernel_version
    lf_test_setup['server version'] = lanforge_server_version_full
    lf_test_setup['gui version'] = lanforge_gui_version
    lf_test_setup['gui build date'] = lanforge_gui_build_date
    lf_test_setup['gui git sha'] = lanforge_gui_git_sha
    lf_test_setup['scripts git sha'] = scripts_git_sha

    # Successfully gathered LANforge information Run Tests
    check.run_script_test()
>>>>>>> 974d04d1b1d9127f4e24d71b2e0c5599aa2570e6

    # Add the qa_report_html 
    qa_report_html = check.qa_report_html

    lf_suite_time = pd.DataFrame()
    lf_suite_time['Suite Start'] = [check.suite_start_time]
    lf_suite_time['Suite End'] = [check.suite_end_time]
    lf_suite_time['Suite Duration'] = [check.suite_duration]


    lf_test_summary = pd.DataFrame()
    lf_test_summary['Tests Run'] = [check.tests_run]
    lf_test_summary['Success'] = [check.tests_success]
    lf_test_summary['Some Tests Failed'] = [check.tests_some_failure]
    lf_test_summary['Failure'] = [check.tests_failure]
    lf_test_summary['Timeout'] = [check.tests_timeout]

    # generate output reports
    test_rig = check.get_test_rig()
    report.set_title(
        "LF Check: {test_rig} lf_check.py".format(
            test_rig=test_rig))
    report.build_banner_left()
    report.start_content_div2()
    report.set_obj_html("Objective", "Run QA Tests")
    report.build_objective()
    report.set_table_title("LANForge")
    report.build_table_title()
    report.set_table_dataframe(lf_test_setup)
    report.build_table()
    report.set_table_title("LANForge Radios")
    report.build_table_title()
    report.set_table_dataframe(lf_radio_df)
    report.build_table()
    report.set_table_title("LF Check Suite Run")
    report.build_table_title()
    report.set_table_dataframe(lf_suite_time)
    report.build_table()
    if "NA" not in qa_report_html:
        qa_url = qa_report_html.replace('/home/lanforge', '')
        report.set_table_title("LF Check QA ")
        report.build_table_title()
        print("QA Test Results qa_run custom: {qa_url}".format(qa_url=qa_url))
        report.build_link("QA Test Results", qa_url)

    report.set_table_title("LF Check Suite Summary")
    report.build_table_title()
    report.set_table_dataframe(lf_test_summary)
    report.build_table()
    report.set_table_title("LF Check Suite Results")
    report.build_table_title()
    html_results = check.get_html_results()
    report.set_custom_html(html_results)
    report.build_custom()
    report.build_footer()
    report.copy_js()
    html_report = report.write_html_with_timestamp()
    print("html report: {}".format(html_report))
    try:
        report.write_pdf_with_timestamp()
    except BaseException:
        print("exception write_pdf_with_timestamp()")

<<<<<<< HEAD
    report_path = os.path.dirname(html_report)
    parent_report_dir = os.path.dirname(report_path)

    # copy results to lastest so someone may see the latest.
    lf_check_latest_html = parent_report_dir + "/lf_check_latest.html"
    # duplicates html_report file up one directory
    lf_check_html_report = parent_report_dir + "/{}.html".format(outfile)

    banner_src_png = report_path + "/banner.png"
    banner_dest_png = parent_report_dir + "/banner.png"
    CandelaLogo_src_png = report_path + "/CandelaLogo2-90dpi-200x90-trans.png"
    CandelaLogo_dest_png = parent_report_dir + "/CandelaLogo2-90dpi-200x90-trans.png"
    CandelaLogo_small_src_png = report_path + "/candela_swirl_small-72h.png"
    CandelaLogo_small_dest_png = parent_report_dir + "/candela_swirl_small-72h.png"
    report_src_css = report_path + "/report.css"
    report_dest_css = parent_report_dir + "/report.css"
    custom_src_css = report_path + "/custom.css"
    custom_dest_css = parent_report_dir + "/custom.css"
    font_src_woff = report_path + "/CenturyGothic.woff"
    font_dest_woff = parent_report_dir + "/CenturyGothic.woff"

    # pprint.pprint([
    #    ('banner_src', banner_src_png),
    #    ('banner_dest', banner_dest_png),
    #    ('CandelaLogo_src_png', CandelaLogo_src_png),
    #    ('CandelaLogo_dest_png', CandelaLogo_dest_png),
    #    ('report_src_css', report_src_css),
    #    ('custom_src_css', custom_src_css)
    # ])

    # copy one directory above
    try:
        shutil.copyfile(html_report, lf_check_latest_html)
    except:
        print("check permissions on {lf_check_latest_html}".format(lf_check_latest_html=lf_check_latest_html))
    shutil.copyfile(html_report, lf_check_html_report)

    # copy banner and logo up one directory,
    shutil.copyfile(banner_src_png, banner_dest_png)
    shutil.copyfile(CandelaLogo_src_png, CandelaLogo_dest_png)
    shutil.copyfile(report_src_css, report_dest_css)
    shutil.copyfile(custom_src_css, custom_dest_css)
    shutil.copyfile(font_src_woff, font_dest_woff)
    shutil.copyfile(CandelaLogo_small_src_png, CandelaLogo_small_dest_png)

    # print out locations of results
    print("lf_check_latest.html: " + lf_check_latest_html)
    print("lf_check_html_report: " + lf_check_html_report)
=======
    print("lf_check_html_report: " + html_report)
    check.send_results_email(report_file=html_report)
<<<<<<< HEAD
>>>>>>> 974d04d1b1d9127f4e24d71b2e0c5599aa2570e6


=======
    # 
    if args.update_latest:
        report_path = os.path.dirname(html_report)
        parent_report_dir = os.path.dirname(report_path)

        # copy results to lastest so someone may see the latest.
        # duplicates html_report file up one directory is the destination
        html_report_latest = parent_report_dir + "/{dir}_latest.html".format(dir=__dir)

        banner_src_png = report_path + "/banner.png"
        banner_dest_png = parent_report_dir + "/banner.png"
        CandelaLogo_src_png = report_path + "/CandelaLogo2-90dpi-200x90-trans.png"
        CandelaLogo_dest_png = parent_report_dir + "/CandelaLogo2-90dpi-200x90-trans.png"
        CandelaLogo_small_src_png = report_path + "/candela_swirl_small-72h.png"
        CandelaLogo_small_dest_png = parent_report_dir + "/candela_swirl_small-72h.png"
        report_src_css = report_path + "/report.css"
        report_dest_css = parent_report_dir + "/report.css"
        custom_src_css = report_path + "/custom.css"
        custom_dest_css = parent_report_dir + "/custom.css"
        font_src_woff = report_path + "/CenturyGothic.woff"
        font_dest_woff = parent_report_dir + "/CenturyGothic.woff"

        # pprint.pprint([
        #    ('banner_src', banner_src_png),
        #    ('banner_dest', banner_dest_png),
        #    ('CandelaLogo_src_png', CandelaLogo_src_png),
        #    ('CandelaLogo_dest_png', CandelaLogo_dest_png),
        #    ('report_src_css', report_src_css),
        #    ('custom_src_css', custom_src_css)
        # ])

        # copy one directory above
        try:
            shutil.copyfile(html_report, html_report_latest)
        except BaseException:
            print("unable to copy results from {html} to {html_latest}".format(html=html_report, html_latest=html_report_latest))
            print("check permissions on {html_report_latest}".format(html_report_latest=html_report_latest))

        # copy banner and logo up one directory,
        shutil.copyfile(banner_src_png, banner_dest_png)
        shutil.copyfile(CandelaLogo_src_png, CandelaLogo_dest_png)
        shutil.copyfile(report_src_css, report_dest_css)
        shutil.copyfile(custom_src_css, custom_dest_css)
        shutil.copyfile(font_src_woff, font_dest_woff)
        shutil.copyfile(CandelaLogo_small_src_png, CandelaLogo_small_dest_png)

        # print out locations of results
        print("html_report_latest: {latest}".format(latest=html_report_latest))
>>>>>>> a00b4e64

if __name__ == '__main__':
    main()<|MERGE_RESOLUTION|>--- conflicted
+++ resolved
@@ -7,41 +7,13 @@
 
 EXAMPLE:
 
-<<<<<<< HEAD
-<<<<<<< HEAD
-PURPOSE:
-lf_check.py will tests based on .ini file or .json file.
-The config file may be copied from lf_check_config_template.ini, or can be generated.
-The config file name can be passed in as a configuraiton parameter.
-The json file may be copied from lf_check.json and updated.  Currently all the parameters are needed to be set to a value
-
-The --production flag determine the email list for results
-=======
-./lf_check.py --json_rig <test rig json> --json_dut <dut_json> --json_test <tests json> --test_suite <suite_name> --path <path to results and db, db table>
-./lf_check.py --json_rig <test rig json> --json_dut <dut_json> --json_test <tests json> --test_suite <suite_name> --path <path to results>  --production
-
-./lf_check.py  --json_rig ct_us_001_rig.json --json_dut ct_001_AX88U_dut.json  --json_test ct_us_001_tests.json  --suite "suite_wc_dp"  --path '/home/lanforge/html-reports/ct-us-001'
->>>>>>> 974d04d1b1d9127f4e24d71b2e0c5599aa2570e6
-=======
 ./lf_check.py --json_rig <rig_json> --json_dut <dut_json> --json_test <tests json> --test_suite <suite_name> --path <path to results>
 ./lf_check.py --json_rig <rig_json> --json_dut <dut_json> --json_test <tests json> --test_suite <suite_name> --path <path to results>  --production
 
 ./lf_check.py  --json_rig ct_us_001_rig.json --json_dut ct_001_AX88U_dut.json
     --json_test ct_us_001_tests.json  --suite "suite_wc_dp"  --path '/home/lanforge/html-reports/ct-us-001'
->>>>>>> a00b4e64
-
-
-<<<<<<< HEAD
-lf_check.py --use_json --json <unique json file> --test_suite
-lf_check.py --use_json --json <unique json file> --production
-
-NOTES:
-Before using lf_check.py
-Using .ini:
-1. copy lf_check_config_template.ini to <file name>.ini ,  this will avoid .ini being overwritten on git pull
-2. update <file name>.ini to enable (TRUE) tests to be run in the test suite, the default suite is the TEST_DICTIONARY
-3. update other configuration to specific test bed for example radios
-=======
+
+
 rig is the LANforge
 dut is the device under test
 NOTE : if all json data (rig,dut,tests)  in same json file pass same json in for all 3 inputs
@@ -54,28 +26,16 @@
     On local system the -s LF_MGR will be local_host if not provided
 
 ### Below are development Notes ###
->>>>>>> 974d04d1b1d9127f4e24d71b2e0c5599aa2570e6
 
 
 NOTES: getting radio information:
-<<<<<<< HEAD
-<<<<<<< HEAD
-1. (Using Curl) curl -H 'Accept: application/json' http://localhost:8080/radiostatus/all | json_pp | less
-2. (using Python) response = self.json_get("/radiostatus/all")
-=======
-1. (Using Curl) curl -H 'Accept: application/json' http://localhost:8080/radiostatus/all | json_pp 
-=======
 1. (Using Curl) curl -H 'Accept: application/json' http://localhost:8080/radiostatus/all | json_pp
->>>>>>> a00b4e64
 2.  , where --user "USERNAME:PASSWORD"
 # https://itnext.io/curls-just-want-to-have-fun-9267432c4b55
 3. (using Python) response = self.json_get("/radiostatus/all"), Currently lf_check.py is independent of py-json libraries
 
 4. if the connection to 8080 is rejected check : pgrep -af java  , to see the number of GUI instances running
->>>>>>> 974d04d1b1d9127f4e24d71b2e0c5599aa2570e6
-
-<<<<<<< HEAD
-=======
+
 5. getting the lanforge GUI version
 curl -H 'Accept: application/json' http://localhost:8080/ | json_pp
 {
@@ -93,7 +53,6 @@
 6. for Fedora you can do a:  dnf group list  , to see what all is installed
     dnf group install "Development Tools" for example,  to install a group
 
->>>>>>> a00b4e64
 GENERIC NOTES:
 Starting LANforge:
     On local or remote system: /home/lanforge/LANforgeGUI/lfclient.bash -cli-socket 3990 -s LF_MGR
@@ -131,10 +90,7 @@
 
 import datetime
 import sys
-<<<<<<< HEAD
-=======
 import traceback
->>>>>>> 974d04d1b1d9127f4e24d71b2e0c5599aa2570e6
 
 if sys.version_info[0] != 3:
     print("This script requires Python3")
@@ -172,31 +128,6 @@
 # testing.
 class lf_check():
     def __init__(self,
-<<<<<<< HEAD
-<<<<<<< HEAD
-                 _use_json,
-                 _config_ini,
-                 _json_data,
-                 _test_suite,
-                 _production,
-                 _csv_results,
-                 _outfile,
-                 _report_path):
-        self.use_json = _use_json
-        self.json_data = _json_data
-        self.config_ini = _config_ini
-=======
-                _json_rig,
-                _json_dut,
-                _json_test,
-                _test_suite,
-                _production,
-                _csv_results,
-                _outfile,
-                _outfile_name,
-                _report_path,
-                _log_path):
-=======
                  _json_rig,
                  _json_dut,
                  _json_test,
@@ -209,11 +140,9 @@
                  _outfile_name,
                  _report_path,
                  _log_path):
->>>>>>> a00b4e64
         self.json_rig = _json_rig
         self.json_dut = _json_dut
         self.json_test = _json_test
->>>>>>> 974d04d1b1d9127f4e24d71b2e0c5599aa2570e6
         self.test_suite = _test_suite
         self.server_override = _server_override
         self.db_override = _db_override
@@ -277,16 +206,6 @@
         self.ftp_test_ip = ""
         self.test_ip = ""
 
-<<<<<<< HEAD
-        # section TEST_GENERIC
-        self.radio_lf = ""
-        self.ssdi = ""
-        self.ssid_pw = ""
-        self.security = ""
-        self.num_sta = ""
-        self.col_names = ""
-        self.upstream_port = ""
-=======
         # section DUT
         # dut selection
         # note the name will be set as --set DUT_NAME ASUSRT-AX88U, this is not
@@ -298,18 +217,7 @@
         self.dut_model = "DUT_MODEL_NA"
         self.dut_serial = "DUT_SN_NA"
 
-<<<<<<< HEAD
-        self.ssid_5g = ""
-        self.ssid_5g_pw = ""
-        self.security_5g = ""
-
-        self.ssid_6g = ""
-        self.ssid_6g_pw = ""
-        self.security_6g = ""
->>>>>>> 974d04d1b1d9127f4e24d71b2e0c5599aa2570e6
-=======
         self.dut_wireless_network_dict = {}
->>>>>>> a00b4e64
 
         self.csv_results = _csv_results
         self.csv_results_file = ""
@@ -327,56 +235,6 @@
         self.email_title_txt = ""
         self.email_txt = ""
 
-<<<<<<< HEAD
-        # lanforge configuration
-        self.lf_mgr_ip = "192.168.0.102"
-        self.lf_mgr_port = ""
-        self.lf_mgr_user = "lanforge"
-        self.lf_mgr_pass = "lanforge"
-
-        # dut configuration
-        self.dut_name = "DUT_NAME_NOT_SET"  # "ASUSRT-AX88U" note this is not dut_set_name
-        self.dut_hw = "DUT_HW_NOT_SET"
-        self.dut_sw = "DUT_SW_NOT_SET"
-        self.dut_model = "DUT_MODEL_NOT_SET"
-        self.dut_serial = "DUT_SERIAL_NOT_SET"
-        self.dut_bssid_2g = "BSSID_2G_NOT_SET"  # "3c:7c:3f:55:4d:64" - this is the mac for the 2.4G radio this may be seen with a scan
-        self.dut_bssid_5g = "BSSID_5G_NOT_SET"  # "3c:7c:3f:55:4d:64" - this is the mac for the 5G radio this may be seen with a scan
-        self.dut_bssid_6g = "BSSID_6G_NOT_SET"  # "3c:7c:3f:55:4d:64" - this is the mac for the 6G radio this may be seen with a scan
-        # NOTE:  My influx token is unlucky and starts with a '-', but using the syntax below # with '=' right after the argument keyword works as hoped.
-        # --influx_token=
-
-        # DUT , Test rig must match testbed
-        self.test_rig = "CT-US-001"
-
-        # database configuration  # database
-        self.database_json = ""
-        self.database_config = "True"  # default to False once testing done
-        self.database_host = "192.168.100.201"  # "c7-grafana.candelatech.com" # influx and grafana have the same host "192.168.100.201"
-        self.database_port = "8086"
-        self.database_token = "-u_Wd-L8o992701QF0c5UmqEp7w7Z7YOMaWLxOMgmHfATJGnQbbmYyNxHBR9PgD6taM_tcxqJl6U8DjU1xINFQ=="
-        self.database_org = "Candela"
-        self.database_bucket = "lanforge_qa_testing"
-        self.database_tag = 'testbed CT-US-001'  # the test_rig needs to match
-        self.dut_set_name = 'DUT_NAME ASUSRT-AX88U'  # note the name will be set as --set DUT_NAME ASUSRT-AX88U, this is not dut_name (see above)
-
-        # grafana configuration  #dashboard
-        self.dashboard_json = ""
-        self.dashboard_config = "True"  # default to False once testing done
-        self.dashboard_host = "192.168.100.201"  # "c7-grafana.candelatech.com" # 192.168.100.201
-        self.dashboard_token = "eyJrIjoiS1NGRU8xcTVBQW9lUmlTM2dNRFpqNjFqV05MZkM0dzciLCJuIjoibWF0dGhldyIsImlkIjoxfQ=="
-
-        # ghost configuration
-        self.blog_json = ""
-        self.blog_config = False
-        self.blog_host = "192.168.100.153"
-        self.blog_token = "60df4b0175953f400cd30650:d50e1fabf9a9b5d3d30fe97bc3bf04971d05496a89e92a169a0d72357c81f742"
-        self.blog_authors = "Matthew"
-        self.blog_customer = "candela"
-        self.blog_user_push = "lanforge"
-        self.blog_password_push = "lanforge"
-        self.blog_flag = "--kpi_to_ghost"
-=======
         # DUT , Test rig must match testbed
         self.test_rig = "CT-US-NA"
         self.test_rig_json = ""
@@ -385,11 +243,6 @@
         self.qa_report_html = "NA"
         self.database_qa = ""
         self.table_qa = ""
-<<<<<<< HEAD
->>>>>>> 974d04d1b1d9127f4e24d71b2e0c5599aa2570e6
-
-=======
->>>>>>> a00b4e64
         self.test_run = ""
         self.hostname = ""
 
@@ -402,16 +255,9 @@
             ["git", "rev-parse", "HEAD"], stdout=subprocess.PIPE)
         (commit_hash, err) = process.communicate()
         exit_code = process.wait()
-<<<<<<< HEAD
-<<<<<<< HEAD
-=======
-        print("get_scripts_get_sha exit_code: {exit_code}".format(exit_code=exit_code))
->>>>>>> 974d04d1b1d9127f4e24d71b2e0c5599aa2570e6
-=======
         print(
             "get_scripts_get_sha exit_code: {exit_code}".format(
                 exit_code=exit_code))
->>>>>>> a00b4e64
         scripts_git_sha = commit_hash.decode('utf-8', 'ignore')
         scripts_git_sha = scripts_git_sha.replace('\n', '')
         return scripts_git_sha
@@ -447,35 +293,16 @@
         return lanforge_radio_json, lanforge_radio_text
 
     def get_lanforge_system_node_version(self):
-<<<<<<< HEAD
-        ssh = paramiko.SSHClient()  # creating shh client object we use this object to connect to router
-        ssh.set_missing_host_key_policy(paramiko.AutoAddPolicy())  # automatically adds the missing host key
-<<<<<<< HEAD
-        # ssh.connect(self.lf_mgr_ip, port=22, username=self.lf_mgr_user, password=self.lf_mgr_pass, banner_timeout=600)
-        ssh.connect(hostname=self.lf_mgr_ip, port=22, username=self.lf_mgr_user, password=self.lf_mgr_pass,
-                    banner_timeout=600)
-        stdin, stdout, stderr = ssh.exec_command('uname -n')
-        lanforge_node_version = stdout.readlines()
-        # print('\n'.join(output))
-        lanforge_node_version = [line.replace('\n', '') for line in lanforge_node_version]
-=======
-=======
         # creating shh client object we use this object to connect to router
         ssh = paramiko.SSHClient()
         # automatically adds the missing host key
         ssh.set_missing_host_key_policy(paramiko.AutoAddPolicy())
->>>>>>> a00b4e64
         ssh.connect(hostname=self.lf_mgr_ip, port=22, username=self.lf_mgr_user, password=self.lf_mgr_pass,
                     allow_agent=False, look_for_keys=False, banner_timeout=600)
         stdin, stdout, stderr = ssh.exec_command('uname -n')
         self.lanforge_system_node_version = stdout.readlines()
-<<<<<<< HEAD
-        self.lanforge_system_node_version = [line.replace('\n', '') for line in self.lanforge_system_node_version]
->>>>>>> 974d04d1b1d9127f4e24d71b2e0c5599aa2570e6
-=======
         self.lanforge_system_node_version = [line.replace(
             '\n', '') for line in self.lanforge_system_node_version]
->>>>>>> a00b4e64
         ssh.close()
         time.sleep(1)
         return self.lanforge_system_node_version
@@ -496,35 +323,16 @@
         return self.lanforge_fedora_version
 
     def get_lanforge_kernel_version(self):
-<<<<<<< HEAD
-        ssh = paramiko.SSHClient()  # creating shh client object we use this object to connect to router
-        ssh.set_missing_host_key_policy(paramiko.AutoAddPolicy())  # automatically adds the missing host key
-<<<<<<< HEAD
-        # ssh.connect(self.lf_mgr_ip, port=22, username=self.lf_mgr_user, password=self.lf_mgr_pass, banner_timeout=600)
-        ssh.connect(hostname=self.lf_mgr_ip, port=22, username=self.lf_mgr_user, password=self.lf_mgr_pass,
-                    banner_timeout=600)
-        stdin, stdout, stderr = ssh.exec_command('uname -r')
-        lanforge_kernel_version = stdout.readlines()
-        # print('\n'.join(output))
-        lanforge_kernel_version = [line.replace('\n', '') for line in lanforge_kernel_version]
-=======
-=======
         # creating shh client object we use this object to connect to router
         ssh = paramiko.SSHClient()
         # automatically adds the missing host key
         ssh.set_missing_host_key_policy(paramiko.AutoAddPolicy())
->>>>>>> a00b4e64
         ssh.connect(hostname=self.lf_mgr_ip, port=22, username=self.lf_mgr_user, password=self.lf_mgr_pass,
                     allow_agent=False, look_for_keys=False, banner_timeout=600)
         stdin, stdout, stderr = ssh.exec_command('uname -r')
         self.lanforge_kernel_version = stdout.readlines()
-<<<<<<< HEAD
-        self.lanforge_kernel_version = [line.replace('\n', '') for line in self.lanforge_kernel_version]
->>>>>>> 974d04d1b1d9127f4e24d71b2e0c5599aa2570e6
-=======
         self.lanforge_kernel_version = [line.replace(
             '\n', '') for line in self.lanforge_kernel_version]
->>>>>>> a00b4e64
         ssh.close()
         time.sleep(1)
         return self.lanforge_kernel_version
@@ -558,16 +366,6 @@
         # automatically adds the missing host key
         ssh.set_missing_host_key_policy(paramiko.AutoAddPolicy())
         ssh.connect(hostname=self.lf_mgr_ip, port=22, username=self.lf_mgr_user, password=self.lf_mgr_pass,
-<<<<<<< HEAD
-                    banner_timeout=600)
-        stdin, stdout, stderr = ssh.exec_command('./btserver --version | grep  Version')
-        lanforge_gui_version = stdout.readlines()
-        # print('\n'.join(output))
-        lanforge_gui_version = [line.replace('\n', '') for line in lanforge_gui_version]
-        ssh.close()
-        time.sleep(1)
-        return lanforge_gui_version
-=======
                     allow_agent=False, look_for_keys=False, banner_timeout=600)
         stdin, stdout, stderr = ssh.exec_command(
             'curl -H "Accept: application/json" http://{lanforge_ip}:8080 | json_pp  | grep -A 7 "VersionInfo"'.format(lanforge_ip=self.lf_mgr_ip))
@@ -596,16 +394,7 @@
 
         ssh.close()
         time.sleep(1)
-<<<<<<< HEAD
-        return self.lanforge_gui_version_full
-
-    def get_radio_status(self):
-        radio_status = self.json_get("/radiostatus/all")
-        print("radio status {radio_status}".format(radio_status=radio_status))
->>>>>>> 974d04d1b1d9127f4e24d71b2e0c5599aa2570e6
-=======
         return self.lanforge_gui_version_full, self.lanforge_gui_version, self.lanforge_gui_build_date, self.lanforge_gui_git_sha
->>>>>>> a00b4e64
 
     def send_results_email(self, report_file=None):
         if (report_file is None):
@@ -614,53 +403,16 @@
         report_url = report_file.replace('/home/lanforge/', '')
         if report_url.startswith('/'):
             report_url = report_url[1:]
-<<<<<<< HEAD
-<<<<<<< HEAD
-        # following recommendation
-=======
-        qa_url = self.qa_report_html.replace('home/lanforge','')
-        if qa_url.startswith('/'):
-            qa_url = qa_url[1:]
-        # following recommendation 
->>>>>>> 974d04d1b1d9127f4e24d71b2e0c5599aa2570e6
-=======
         qa_url = self.qa_report_html.replace('/home/lanforge', '')
         if qa_url.startswith('/'):
             qa_url = qa_url[1:]
         # following recommendation
->>>>>>> a00b4e64
         # NOTE: https://stackoverflow.com/questions/24196932/how-can-i-get-the-ip-address-from-nic-in-python
         # Mail
         # command to check if mail running : systemctl status postfix
         # command = 'echo "$HOSTNAME mail system works!" | mail -s "Test: $HOSTNAME $(date)" chuck.rekiere@candelatech.com'
-<<<<<<< HEAD
-<<<<<<< HEAD
-        hostname = socket.gethostname()
-        ip = socket.gethostbyname(hostname)
-        if (self.email_txt != ""):
-            message_txt = """{email_txt} lanforge target {lf_mgr_ip}
-Results from {hostname}:
-http://{ip}/{report}
-Blog:
-http://{blog}:2368
-NOTE: for now to see stdout and stderr remove /home/lanforge from path.
-""".format(hostname=hostname, ip=ip, report=report_url, email_txt=self.email_txt, lf_mgr_ip=self.lf_mgr_ip,
-           blog=self.blog_host)
-
-        else:
-            message_txt = """Results from {hostname}:
-http://{ip}/{report}
-Blog:
-blog: http://{blog}:2368
-""".format(hostname=hostname, ip=ip, report=report_url, blog=self.blog_host)
-
-=======
-        hostname = socket.getfqdn()
-        ip = socket.gethostbyname(hostname)
-=======
         self.hostname = socket.getfqdn()
         ip = socket.gethostbyname(self.hostname)
->>>>>>> a00b4e64
 
         # a hostname lacking dots by definition lacks a domain name
         # this is not useful for hyperlinks outside the known domain, so an IP
@@ -693,7 +445,6 @@
             message_txt += """
 QA Report Dashboard: lf_qa.py was not run as last script of test suite"""
 
->>>>>>> 974d04d1b1d9127f4e24d71b2e0c5599aa2570e6
         if (self.email_title_txt != ""):
             mail_subject = "{email} [{hostname}] {suite} {date}".format(email=self.email_title_txt, hostname=self.hostname,
                                                                         suite=self.test_suite, db=self.database_sqlite, date=datetime.datetime.now())
@@ -714,34 +465,16 @@
                 command = "echo \"{message}\" | mail -s \"{subject}\" {address}".format(
                     message=msg,
                     subject=mail_subject,
-<<<<<<< HEAD
-                    ip=ip,  # self.host_ip_test,
-=======
->>>>>>> 974d04d1b1d9127f4e24d71b2e0c5599aa2570e6
                     address=self.email_list_test)
 
             print("running:[{}]".format(command))
             process = subprocess.Popen(command, shell=True, stdout=subprocess.PIPE, stderr=subprocess.PIPE,
                                        universal_newlines=True)
-<<<<<<< HEAD
-<<<<<<< HEAD
             # have email on separate timeout
-=======
-            # have email on separate timeout        
->>>>>>> 974d04d1b1d9127f4e24d71b2e0c5599aa2570e6
-=======
-            # have email on separate timeout
->>>>>>> a00b4e64
             process.wait(timeout=int(self.test_timeout))
         except subprocess.TimeoutExpired:
             print("send email timed out")
             process.terminate()
-<<<<<<< HEAD
-
-    def get_csv_results(self):
-        return self.csv_file.name
-=======
->>>>>>> 974d04d1b1d9127f4e24d71b2e0c5599aa2570e6
 
     def start_csv_results(self):
         print("self.csv_results")
@@ -783,27 +516,7 @@
                 <br>
                 """
 
-<<<<<<< HEAD
-<<<<<<< HEAD
-    def read_config(self):
-        if self.use_json:
-            self.read_config_json()
-        else:
-            self.read_config_ini()
-
-    # there is probably a more efficient way to do this in python
-    # Keeping it obvious for now, may be refactored later
-    def read_config_json(self):
-        # self.logger.info("read_config_json_contents {}".format(self.json_data))
-        if "test_parameters" in self.json_data:
-            self.logger.info("json: read test_parameters")
-            # self.logger.info("test_parameters {}".format(self.json_data["test_parameters"]))
-            self.read_test_parameters()
-=======
-    # Read the json configuration 
-=======
     # Read the json configuration
->>>>>>> a00b4e64
     # Read the test rig configuration, which is the LANforge system configuration
     # Read the dut configuration, which is the specific configuration for the AP / VAP or other device under test
     # Read the test configuration, replace the wide card parameters
@@ -815,81 +528,19 @@
             self.logger.info("json: read test_rig_parameters")
             # self.logger.info("test_rig_parameters {}".format(self.json_rig["test_rig_parameters"]))
             self.read_test_rig_parameters()
->>>>>>> 974d04d1b1d9127f4e24d71b2e0c5599aa2570e6
-        else:
-<<<<<<< HEAD
-            self.logger.info("EXITING test_rig_parameters not in json {}".format(self.json_rig))
-            exit(1)
-
-        if "test_network" in self.json_rig:
-            self.logger.info("json: read test_network")
-<<<<<<< HEAD
-            # self.logger.info("test_network {}".format(self.json_data["test_network"]))
-=======
-            # self.logger.info("test_network {}".format(self.json_rig["test_network"]))
->>>>>>> 974d04d1b1d9127f4e24d71b2e0c5599aa2570e6
-            self.read_test_network()
-        else:
-            self.logger.info("EXITING test_network not in json {}".format(self.json_rig))
-            exit(1)
-
-<<<<<<< HEAD
-        if "test_database" in self.json_data:
-            self.logger.info("json: read test_database")
-            # self.logger.info("test_database {}".format(self.json_data["test_database"]))
-            self.read_test_database()
-        else:
-            self.logger.info("NOTE: test_database not found in json")
-
-        if "test_dashboard" in self.json_data:
-            self.logger.info("json: read test_dashboard")
-            # self.logger.info("test_dashboard {}".format(self.json_data["test_dashboard"]))
-            self.read_test_dashboard()
-        else:
-            self.logger.info("NOTE: test_dashboard not found in json")
-
-        if "test_blog" in self.json_data:
-            self.logger.info("json: read test_blog")
-            # self.logger.info("test_blog {}".format(self.json_data["test_blog"]))
-            self.read_test_blog()
-        else:
-            self.logger.info("NOTE: test_blog not found in json")
-
-        if "test_generic" in self.json_data:
-            self.logger.info("json: read test_generic")
-            # self.logger.info("test_generic {}".format(self.json_data["test_generic"]))
-            self.read_test_generic()
-=======
-        if "radio_dict" in self.json_rig:
-            self.logger.info("json: read radio_dict")
-            # self.logger.info("radio_dict {}".format(self.json_rig["radio_dict"]))
-            self.radio_dict = self.json_rig["radio_dict"]
-            self.logger.info("self.radio_dict {}".format(self.radio_dict))
->>>>>>> 974d04d1b1d9127f4e24d71b2e0c5599aa2570e6
-        else:
-            self.logger.info("EXITING radio_dict not in json {}".format(self.json_rig))
-=======
+        else:
             self.logger.info(
                 "EXITING test_rig_parameters not in json {}".format(
                     self.json_rig))
             self.logger.info(
                 "EXITING ERROR test_rig_parameters not in rig json")
->>>>>>> a00b4e64
             exit(1)
 
-<<<<<<< HEAD
-        if "radio_dict" in self.json_data:
-            self.logger.info("json: read radio_dict")
-            # self.logger.info("radio_dict {}".format(self.json_data["radio_dict"]))
-            self.radio_dict = self.json_data["radio_dict"]
-            self.logger.info("self.radio_dict {}".format(self.radio_dict))
-=======
     # read dut configuration
     def read_json_dut(self):
         if "test_dut" in self.json_dut:
             self.logger.info("json: read test_dut")
             self.read_dut_parameters()
->>>>>>> 974d04d1b1d9127f4e24d71b2e0c5599aa2570e6
         else:
             self.logger.info(
                 "EXITING test_dut not in json {}".format(
@@ -900,40 +551,20 @@
     # Top Level for reading the tests to run
     def read_json_test(self):
         if "test_suites" in self.json_test:
-<<<<<<< HEAD
-            self.logger.info("json: read test_suites looking for: {}".format(self.test_suite))
-<<<<<<< HEAD
-            # self.logger.info("test_suites {}".format(self.json_data["test_suites"]))
-            if self.test_suite in self.json_data["test_suites"]:
-                self.test_dict = self.json_data["test_suites"][self.test_suite]
-                # self.logger.info("self.test_dict {}".format(self.test_dict))
-            else:
-                self.logger.info("EXITING test_suite {} Not Present in json test_suites: {}".format(self.test_suite,
-                                                                                                    self.json_data[
-=======
-=======
             self.logger.info(
                 "json: read test_suites looking for: {}".format(
                     self.test_suite))
->>>>>>> a00b4e64
             # self.logger.info("test_suites {}".format(self.json_test["test_suites"]))
             if self.test_suite in self.json_test["test_suites"]:
                 self.test_dict = self.json_test["test_suites"][self.test_suite]
                 # self.logger.info("self.test_dict {}".format(self.test_dict))
             else:
-<<<<<<< HEAD
-                self.logger.info("EXITING test_suite {} Not Present in json test_suites: {}".format(self.test_suite,
-                                                                                                    self.json_test[
->>>>>>> 974d04d1b1d9127f4e24d71b2e0c5599aa2570e6
-                                                                                                        "test_suites"]))
-=======
                 self.logger.info(
                     "EXITING test_suite {} Not Present in json test_suites: {}".format(
                         self.test_suite, self.json_test["test_suites"]))
                 self.logger.info(
                     "EXITING ERROR test_suite {} Not Present in json test_suites".format(
                         self.test_suite))
->>>>>>> a00b4e64
                 exit(1)
         else:
             self.logger.info(
@@ -1047,156 +678,18 @@
         else:
             self.logger.info("DUT_SERIAL not in test_dut json")
 
-<<<<<<< HEAD
-    def read_test_network(self):
-        if "http_test_ip" in self.json_rig["test_network"]:
-            self.http_test_ip = self.json_rig["test_network"]["http_test_ip"]
-        else:
-            self.logger.info("http_test_ip not in test_network json")
-            exit(1)
-        if "ftp_test_ip" in self.json_rig["test_network"]:
-            self.ftp_test_ip = self.json_rig["test_network"]["ftp_test_ip"]
-        else:
-            self.logger.info("ftp_test_ip not in test_network json")
-            exit(1)
-<<<<<<< HEAD
-
-    # functions in this section are/can be overridden by descendants
-    # this code reads the lf_check_config.ini file to populate the test variables
-    def read_config_ini(self):
-        # self.logger.info("read_config_ini_contents {}".format(self.config_ini))
-        config_file = configparser.ConfigParser()
-        success = True
-        success = config_file.read(self.config_ini)
-        self.logger.info("config_file.read result {}".format(success))
-
-        # LF_MGR parameters not used yet
-        if 'LF_MGR' in config_file.sections():
-            section = config_file['LF_MGR']
-            self.lf_mgr = section['LF_MGR_IP']
-            self.lf_mgr_port = section['LF_MGR_PORT']
-            self.logger.info("lf_mgr {}".format(self.lf_mgr))
-            self.logger.info("lf_mgr_port {}".format(self.lf_mgr_port))
-
-        if 'TEST_PARAMETERS' in config_file.sections():
-            section = config_file['TEST_PARAMETERS']
-            self.test_timeout = section['TEST_TIMEOUT']
-            self.use_blank_db = section['LOAD_BLANK_DB']
-            self.use_factory_default_db = section['LOAD_FACTORY_DEFAULT_DB']
-            self.use_custom_db = section['LOAD_CUSTOM_DB']
-            self.custom_db = section['CUSTOM_DB']
-            self.email_list_production = section['EMAIL_LIST_PRODUCTION']
-            self.host_ip_production = section['HOST_IP_PRODUCTION']
-            self.email_list_test = section['EMAIL_LIST_TEST']
-            self.host_ip_test = section['HOST_IP_TEST']
-            self.logger.info("self.email_list_test:{}".format(self.email_list_test))
-
-        if 'TEST_NETWORK' in config_file.sections():
-            section = config_file['TEST_NETWORK']
-            self.http_test_ip = section['HTTP_TEST_IP']
-            self.logger.info("http_test_ip {}".format(self.http_test_ip))
-            self.ftp_test_ip = section['FTP_TEST_IP']
-            self.logger.info("ftp_test_ip {}".format(self.ftp_test_ip))
-            self.test_ip = section['TEST_IP']
-            self.logger.info("test_ip {}".format(self.test_ip))
-
-        if 'TEST_GENERIC' in config_file.sections():
-            section = config_file['TEST_GENERIC']
-            self.radio_lf = section['RADIO_USED']
-            self.logger.info("radio_lf {}".format(self.radio_lf))
-            self.ssid = section['SSID_USED']
-            self.logger.info("ssid {}".format(self.ssid))
-            self.ssid_pw = section['SSID_PW_USED']
-            self.logger.info("ssid_pw {}".format(self.ssid_pw))
-            self.security = section['SECURITY_USED']
-            self.logger.info("secruity {}".format(self.security))
-            self.num_sta = section['NUM_STA']
-            self.logger.info("num_sta {}".format(self.num_sta))
-            self.col_names = section['COL_NAMES']
-            self.logger.info("col_names {}".format(self.col_names))
-            self.upstream_port = section['UPSTREAM_PORT']
-            self.logger.info("upstream_port {}".format(self.upstream_port))
-
-        if 'RADIO_DICTIONARY' in config_file.sections():
-            section = config_file['RADIO_DICTIONARY']
-            self.radio_dict = json.loads(section.get('RADIO_DICT', self.radio_dict))
-            self.logger.info("self.radio_dict {}".format(self.radio_dict))
-
-        if self.test_suite in config_file.sections():
-            section = config_file[self.test_suite]
-            # for json replace the \n and \r they are invalid json characters, allows for multiple line args
-            try:
-                self.test_dict = json.loads(
-                    section.get('TEST_DICT', self.test_dict).replace('\n', ' ').replace('\r', ' '))
-                self.logger.info("{}:  {}".format(self.test_suite, self.test_dict))
-            except:
-                self.logger.info(
-                    "Excpetion loading {}, is there comma after the last entry?  Check syntax".format(self.test_suite))
-        else:
-            self.logger.info("EXITING... NOT FOUND Test Suite with name : {}".format(self.test_suite))
-            exit(1)
-
-    def load_factory_default_db(self):
-=======
-        if "test_ip" in self.json_rig["test_network"]:
-            self.ftp_test_ip = self.json_rig["test_network"]["test_ip"]
-=======
         if "wireless_network_dict" in self.json_dut["test_dut"]:
             self.wireless_network_dict = self.json_dut["test_dut"]["wireless_network_dict"]
             self.logger.info(
                 "self.wireless_network_dict {}".format(
                     self.wireless_network_dict))
->>>>>>> a00b4e64
         else:
             self.logger.info("wireless_network_dict not in test_dut json")
             exit(1)
 
-<<<<<<< HEAD
-    def load_FACTORY_DFLT_database(self):
->>>>>>> 974d04d1b1d9127f4e24d71b2e0c5599aa2570e6
-        # self.logger.info("file_wd {}".format(self.scripts_wd))
-        try:
-            os.chdir(self.scripts_wd)
-            # self.logger.info("Current Working Directory {}".format(os.getcwd()))
-        except:
-            self.logger.info("failed to change to {}".format(self.scripts_wd))
-
-        # no spaces after FACTORY_DFLT
-        command = "./{} {}".format("scenario.py", "--load FACTORY_DFLT")
-        process = subprocess.Popen((command).split(' '), shell=False, stdout=subprocess.PIPE, stderr=subprocess.PIPE,
-                                   universal_newlines=True)
-        # wait for the process to terminate
-        out, err = process.communicate()
-        errcode = process.returncode
-        print("load_FACTORY_DFLT_database errcode: {errcode}".format(errcode=errcode))
-
-    # not currently used
-    def load_BLANK_database(self):
-        try:
-            os.chdir(self.scripts_wd)
-        except:
-            self.logger.info("failed to change to {}".format(self.scripts_wd))
-
-        # no spaces after FACTORY_DFLT
-        command = "./{} {}".format("scenario.py", "--load BLANK")
-        process = subprocess.Popen((command).split(' '), shell=False, stdout=subprocess.PIPE, stderr=subprocess.PIPE,
-                                   universal_newlines=True)
-<<<<<<< HEAD
-
-    def load_custom_db(self, custom_db):
-=======
-        # wait for the process to terminate
-        out, err = process.communicate()
-        errcode = process.returncode
-        print("load_BLANK_database errcode: {errcode}".format(errcode=errcode))
-
-
-=======
     # custom will accept --load FACTORY_DFLT and --load BLANK
     # TODO make a list
->>>>>>> a00b4e64
     def load_custom_database(self, custom_db):
->>>>>>> 974d04d1b1d9127f4e24d71b2e0c5599aa2570e6
         try:
             os.chdir(self.scripts_wd)
         except BaseException:
@@ -1227,7 +720,7 @@
     def run_script_test(self):
         self.start_html_results()
         self.start_csv_results()
-        # Suite start time 
+        # Suite start time
         suite_start_time = datetime.datetime.now()
         self.suite_start_time = str(datetime.datetime.now().strftime(
                         "%Y-%m-%d-%H-%M-%S")).replace(':', '-')
@@ -1240,273 +733,7 @@
                 self.logger.info("test: {}  skipped".format(test))
             # load the default database
             elif self.test_dict[test]['enabled'] == "TRUE":
-<<<<<<< HEAD
-<<<<<<< HEAD
-                # if args key has a value of an empty string then need to manipulate the args_list to args
-                # list does not have replace only stings do to args_list will be joined and  converted to a string and placed
-                # in args.  Then the replace below will work.
-                if self.test_dict[test]['args'] == "":
-                    self.test_dict[test]['args'] = self.test_dict[test]['args'].replace(self.test_dict[test]['args'],
-                                                                                        ''.join(self.test_dict[test][
-                                                                                                    'args_list']))
-                # Configure Tests
-                # loop through radios
-                for radio in self.radio_dict:
-                    # replace RADIO, SSID, PASSWD, SECURITY with actual config values (e.g. RADIO_0_CFG to values)
-                    # not "KEY" is just a word to refer to the RADIO define (e.g. RADIO_0_CFG) to get the vlaues
-                    # --num_stations needs to be int not string (no double quotes)
-                    if self.radio_dict[radio]["KEY"] in self.test_dict[test]['args']:
-                        self.test_dict[test]['args'] = self.test_dict[test]['args'].replace(
-                            self.radio_dict[radio]["KEY"],
-                            '--radio {} --ssid {} --passwd {} --security {} --num_stations {}'
-                            .format(self.radio_dict[radio]['RADIO'], self.radio_dict[radio]['SSID'],
-                                    self.radio_dict[radio]['PASSWD'], self.radio_dict[radio]['SECURITY'],
-                                    self.radio_dict[radio]['STATIONS']))
-
-                if 'HTTP_TEST_IP' in self.test_dict[test]['args']:
-                    self.test_dict[test]['args'] = self.test_dict[test]['args'].replace('HTTP_TEST_IP',
-                                                                                        self.http_test_ip)
-                if 'FTP_TEST_IP' in self.test_dict[test]['args']:
-                    self.test_dict[test]['args'] = self.test_dict[test]['args'].replace('FTP_TEST_IP', self.ftp_test_ip)
-                if 'TEST_IP' in self.test_dict[test]['args']:
-                    self.test_dict[test]['args'] = self.test_dict[test]['args'].replace('TEST_IP', self.test_ip)
-
-                if 'LF_MGR_IP' in self.test_dict[test]['args']:
-                    self.test_dict[test]['args'] = self.test_dict[test]['args'].replace('LF_MGR_IP', self.lf_mgr_ip)
-                if 'LF_MGR_PORT' in self.test_dict[test]['args']:
-                    self.test_dict[test]['args'] = self.test_dict[test]['args'].replace('LF_MGR_PORT', self.lf_mgr_port)
-
-                if 'DUT_NAME' in self.test_dict[test]['args']:
-                    self.test_dict[test]['args'] = self.test_dict[test]['args'].replace('DUT_NAME', self.dut_name)
-                if 'DUT_HW' in self.test_dict[test]['args']:
-                    self.test_dict[test]['args'] = self.test_dict[test]['args'].replace('DUT_HW', self.dut_hw)
-                if 'DUT_SW' in self.test_dict[test]['args']:
-                    self.test_dict[test]['args'] = self.test_dict[test]['args'].replace('DUT_SW', self.dut_sw)
-                if 'DUT_MODEL' in self.test_dict[test]['args']:
-                    self.test_dict[test]['args'] = self.test_dict[test]['args'].replace('DUT_MODEL', self.dut_model)
-                if 'DUT_SERIAL' in self.test_dict[test]['args']:
-                    self.test_dict[test]['args'] = self.test_dict[test]['args'].replace('DUT_SERIAL', self.dut_serial)
-                if 'DUT_BSSID_2G' in self.test_dict[test]['args']:
-                    self.test_dict[test]['args'] = self.test_dict[test]['args'].replace('DUT_BSSID_2G',
-                                                                                        self.dut_bssid_2g)
-                if 'DUT_BSSID_5G' in self.test_dict[test]['args']:
-                    self.test_dict[test]['args'] = self.test_dict[test]['args'].replace('DUT_BSSID_5G',
-                                                                                        self.dut_bssid_5g)
-                if 'DUT_BSSID_6G' in self.test_dict[test]['args']:
-                    self.test_dict[test]['args'] = self.test_dict[test]['args'].replace('DUT_BSSID_6G',
-                                                                                        self.dut_bssid_6g)
-
-                if 'RADIO_USED' in self.test_dict[test]['args']:
-                    self.test_dict[test]['args'] = self.test_dict[test]['args'].replace('RADIO_USED', self.radio_lf)
-                if 'SSID_USED' in self.test_dict[test]['args']:
-                    self.test_dict[test]['args'] = self.test_dict[test]['args'].replace('SSID_USED', self.ssid)
-                if 'SSID_PW_USED' in self.test_dict[test]['args']:
-                    self.test_dict[test]['args'] = self.test_dict[test]['args'].replace('SSID_PW_USED', self.ssid_pw)
-                if 'SECURITY_USED' in self.test_dict[test]['args']:
-                    self.test_dict[test]['args'] = self.test_dict[test]['args'].replace('SECURITY_USED', self.security)
-                if 'NUM_STA' in self.test_dict[test]['args']:
-                    self.test_dict[test]['args'] = self.test_dict[test]['args'].replace('NUM_STA', self.num_sta)
-                if 'COL_NAMES' in self.test_dict[test]['args']:
-                    self.test_dict[test]['args'] = self.test_dict[test]['args'].replace('COL_NAMES', self.col_names)
-                if 'UPSTREAM_PORT' in self.test_dict[test]['args']:
-                    self.test_dict[test]['args'] = self.test_dict[test]['args'].replace('UPSTREAM_PORT',
-                                                                                        self.upstream_port)
-
-                # lf_dataplane_test.py and lf_wifi_capacity_test.py use a parameter --local_path for the location
-                # of the reports when the reports are pulled.
-                if 'REPORT_PATH' in self.test_dict[test]['args']:
-                    self.test_dict[test]['args'] = self.test_dict[test]['args'].replace('REPORT_PATH', self.report_path)
-
-                # The TEST_BED is the database tag
-                if 'TEST_BED' in self.test_dict[test]['args']:
-                    self.test_dict[test]['args'] = self.test_dict[test]['args'].replace('TEST_BED', self.database_tag)
-
-                # database configuration
-                if 'DATABASE_HOST' in self.test_dict[test]['args']:
-                    self.test_dict[test]['args'] = self.test_dict[test]['args'].replace('DATABASE_HOST',
-                                                                                        self.database_host)
-                if 'DATABASE_PORT' in self.test_dict[test]['args']:
-                    self.test_dict[test]['args'] = self.test_dict[test]['args'].replace('DATABASE_PORT',
-                                                                                        self.database_port)
-                if 'DATABASE_TOKEN' in self.test_dict[test]['args']:
-                    self.test_dict[test]['args'] = self.test_dict[test]['args'].replace('DATABASE_TOKEN',
-                                                                                        self.database_token)
-                if 'DATABASE_ORG' in self.test_dict[test]['args']:
-                    self.test_dict[test]['args'] = self.test_dict[test]['args'].replace('DATABASE_ORG',
-                                                                                        self.database_org)
-                if 'DATABASE_BUCKET' in self.test_dict[test]['args']:
-                    self.test_dict[test]['args'] = self.test_dict[test]['args'].replace('DATABASE_BUCKET',
-                                                                                        self.database_bucket)
-                if 'DATABASE_TAG' in self.test_dict[test]['args']:
-                    self.test_dict[test]['args'] = self.test_dict[test]['args'].replace('DATABASE_TAG',
-                                                                                        self.database_tag)
-                if 'DUT_SET_NAME' in self.test_dict[test]['args']:
-                    self.test_dict[test]['args'] = self.test_dict[test]['args'].replace('DUT_SET_NAME',
-                                                                                        self.dut_set_name)
-
-                if 'TEST_RIG' in self.test_dict[test]['args']:
-                    self.test_dict[test]['args'] = self.test_dict[test]['args'].replace('TEST_RIG', self.test_rig)
-
-                # dashboard configuration
-                if 'DASHBOARD_HOST' in self.test_dict[test]['args']:
-                    self.test_dict[test]['args'] = self.test_dict[test]['args'].replace('DASHBOARD_HOST',
-                                                                                        self.dashboard_host)
-                if 'DASHBOARD_TOKEN' in self.test_dict[test]['args']:
-                    self.test_dict[test]['args'] = self.test_dict[test]['args'].replace('DASHBOARD_TOKEN',
-                                                                                        self.dashboard_token)
-
-                # blog configuration
-                if 'BLOG_HOST' in self.test_dict[test]['args']:
-                    self.test_dict[test]['args'] = self.test_dict[test]['args'].replace('BLOG_HOST', self.blog_host)
-                if 'BLOG_TOKEN' in self.test_dict[test]['args']:
-                    self.test_dict[test]['args'] = self.test_dict[test]['args'].replace('BLOG_TOKEN', self.blog_token)
-                if 'BLOG_AUTHORS' in self.test_dict[test]['args']:
-                    self.test_dict[test]['args'] = self.test_dict[test]['args'].replace('BLOG_AUTHORS',
-                                                                                        self.blog_authors)
-                if 'BLOG_CUSTOMER' in self.test_dict[test]['args']:
-                    self.test_dict[test]['args'] = self.test_dict[test]['args'].replace('BLOG_CUSTOMER',
-                                                                                        self.blog_customer)
-                if 'BLOG_USER_PUSH' in self.test_dict[test]['args']:
-                    self.test_dict[test]['args'] = self.test_dict[test]['args'].replace('BLOG_USER_PUSH',
-                                                                                        self.blog_user_push)
-                if 'BLOG_PASSWORD_PUSH' in self.test_dict[test]['args']:
-                    self.test_dict[test]['args'] = self.test_dict[test]['args'].replace('BLOG_PASSWORD_PUSH',
-                                                                                        self.blog_password_push)
-                if 'BLOG_FLAG' in self.test_dict[test]['args']:
-                    self.test_dict[test]['args'] = self.test_dict[test]['args'].replace('BLOG_FLAG', self.blog_flag)
-
-                if 'timeout' in self.test_dict[test]:
-                    self.logger.info("timeout : {}".format(self.test_dict[test]['timeout']))
-                    self.test_timeout = int(self.test_dict[test]['timeout'])
-                else:
-                    self.test_timeout = self.test_timeout_default
-
-                if 'load_db' in self.test_dict[test]:
-                    self.logger.info("load_db : {}".format(self.test_dict[test]['load_db']))
-                    if str(self.test_dict[test]['load_db']).lower() != "none" and str(
-                            self.test_dict[test]['load_db']).lower() != "skip":
-                        try:
-                            self.load_custom_db(self.test_dict[test]['load_db'])
-                        except:
-                            self.logger.info("custom database failed to load check existance and location: {}".format(
-                                self.test_dict[test]['load_db']))
-                else:
-                    self.logger.info("no load_db present in dictionary, load db normally")
-                    if self.use_factory_default_db == "TRUE":
-                        self.load_factory_default_db()
-                        sleep(3)
-                        self.logger.info("FACTORY_DFLT loaded between tests with scenario.py --load FACTORY_DFLT")
-                    if self.use_blank_db == "TRUE":
-                        self.load_blank_db()
-                        sleep(1)
-                        self.logger.info("BLANK loaded between tests with scenario.py --load BLANK")
-                    if self.use_custom_db == "TRUE":
-                        try:
-                            self.load_custom_db(self.custom_db)
-                            sleep(1)
-                            self.logger.info("{} loaded between tests with scenario.py --load {}".format(self.custom_db,
-                                                                                                         self.custom_db))
-                        except:
-                            self.logger.info("custom database failed to load check existance and location: {}".format(
-                                self.custom_db))
-                    else:
-                        self.logger.info("no db loaded between tests: {}".format(self.use_custom_db))
-
-                sleep(1)  # DO NOT REMOVE the sleep is to allow for the database to stablize
-                try:
-                    os.chdir(self.scripts_wd)
-                    # self.logger.info("Current Working Directory {}".format(os.getcwd()))
-                except:
-                    self.logger.info("failed to change to {}".format(self.scripts_wd))
-                cmd_args = "{}".format(self.test_dict[test]['args'])
-                command = "./{} {}".format(self.test_dict[test]['command'], cmd_args)
-                self.logger.info("command: {}".format(command))
-                self.logger.info("cmd_args {}".format(cmd_args))
-
-                if self.outfile is not None:
-                    stdout_log_txt = self.outfile
-                    stdout_log_txt = stdout_log_txt + "-{}-stdout.txt".format(test)
-                    # self.logger.info("stdout_log_txt: {}".format(stdout_log_txt))
-                    stdout_log = open(stdout_log_txt, 'a')
-                    stderr_log_txt = self.outfile
-                    stderr_log_txt = stderr_log_txt + "-{}-stderr.txt".format(test)
-                    # self.logger.info("stderr_log_txt: {}".format(stderr_log_txt))
-                    stderr_log = open(stderr_log_txt, 'a')
-
-                # need to take into account --raw_line parameters thus need to use shlex.split
-                # need to preserve command to have correct command syntax in command output
-                command_to_run = command
-                command_to_run = shlex.split(command_to_run)
-                print("running {command_to_run}".format(command_to_run=command_to_run))
-                try:
-                    process = subprocess.Popen(command_to_run, shell=False, stdout=stdout_log, stderr=stderr_log,
-                                               universal_newlines=True)
-                    # if there is a better solution please propose,  the TIMEOUT Result is different then FAIL
-                    try:
-                        process.wait(timeout=int(self.test_timeout))
-                    except subprocess.TimeoutExpired:
-                        process.terminate()
-                        self.test_result = "TIMEOUT"
-
-                except:
-                    print("No such file or directory with command: {}".format(command))
-                    self.logger.info("No such file or directory with command: {}".format(command))
-
-                if (self.test_result != "TIMEOUT"):
-                    stderr_log_size = os.path.getsize(stderr_log_txt)
-                    if stderr_log_size > 0:
-                        self.logger.info("File: {} is not empty: {}".format(stderr_log_txt, str(stderr_log_size)))
-
-                        self.test_result = "Failure"
-                        background = self.background_red
-                    else:
-                        self.logger.info("File: {} is empty: {}".format(stderr_log_txt, str(stderr_log_size)))
-                        self.test_result = "Success"
-                        background = self.background_green
-                else:
-                    self.logger.info("TIMEOUT FAILURE,  Check LANforge Radios")
-                    self.test_result = "Time Out"
-                    background = self.background_purple
-
-                # Ghost will put data in stderr
-                if ('ghost' in command):
-                    if (self.test_result != "TIMEOUT"):
-                        self.test_result = "Success"
-                        background = self.background_blue
-
-                # stdout_log_link is used for the email reporting to have the corrected path
-                stdout_log_link = str(stdout_log_txt).replace('/home/lanforge', '')
-                stderr_log_link = str(stderr_log_txt).replace('/home/lanforge', '')
-                self.html_results += """
-                <tr><td>""" + str(test) + """</td><td class='scriptdetails'>""" + str(command) + """</td>
-                <td style=""" + str(background) + """>""" + str(self.test_result) + """ 
-                <td><a href=""" + str(stdout_log_link) + """ target=\"_blank\">STDOUT</a></td>"""
-                if self.test_result == "Failure":
-                    self.html_results += """<td><a href=""" + str(
-                        stderr_log_link) + """ target=\"_blank\">STDERR</a></td>"""
-                elif self.test_result == "Time Out":
-                    self.html_results += """<td><a href=""" + str(
-                        stderr_log_link) + """ target=\"_blank\">STDERR</a></td>"""
-                else:
-                    self.html_results += """<td></td>"""
-                self.html_results += """</tr>"""
-
-                row = [test, command, self.test_result, stdout_log_txt, stderr_log_txt]
-                self.csv_results_writer.writerow(row)
-                self.csv_results_file.flush()
-                # self.logger.info("row: {}".format(row))
-                self.logger.info("test: {} executed".format(test))
-
-            else:
-                self.logger.info(
-                    "enable value {} invalid for test: {}, test skipped".format(self.test_dict[test]['enabled'], test))
-        self.finish_html_results()
-
-=======
-                #TODO Place test interations here
-=======
                 # TODO Place test interations here
->>>>>>> a00b4e64
                 if 'iterations' in self.test_dict[test]:
                     self.logger.info(
                         "iterations : {}".format(
@@ -1962,10 +1189,9 @@
         self.suite_duration  = "{day}d {hours}h {minutes}m {seconds}s {msec} ms".format(
             day=suite_time_delta.days, hours=hours, minutes=minutes, seconds=seconds, msec=suite_time_delta.microseconds)
         self.logger.info("Suite Duration:  {suite_duration}".format(
-            suite_duration=self.suite_duration))        
+            suite_duration=self.suite_duration))
         self.finish_html_results()
 
->>>>>>> 974d04d1b1d9127f4e24d71b2e0c5599aa2570e6
 
 def main():
     # arguments
@@ -1989,21 +1215,6 @@
 ---------
             ''')
 
-<<<<<<< HEAD
-<<<<<<< HEAD
-    parser.add_argument('--ini', help="--ini <config.ini file>  default lf_check_config.ini",
-                        default="lf_check_config.ini")
-    parser.add_argument('--json', help="--json <lf_ckeck_config.json file> ", default="lf_check_config.json")
-    parser.add_argument('--use_json', help="--use_json ", action='store_true')
-=======
-    parser.add_argument('--dir', help="--dir <results directory>", default="lf_check")
-    parser.add_argument('--path', help="--path <results path>", default="/home/lanforge/html-results")
-    parser.add_argument('--json_rig', help="--json_rig <rig json config> ", default="", required=True)
-    parser.add_argument('--json_dut', help="--json_dut <dut json config> ", default="", required=True)
-    parser.add_argument('--json_test', help="--json_test <test json config> ", default="", required=True)
->>>>>>> 974d04d1b1d9127f4e24d71b2e0c5599aa2570e6
-    parser.add_argument('--suite', help="--suite <suite name>  default TEST_DICTIONARY", default="TEST_DICTIONARY")
-=======
     parser.add_argument(
         '--dir',
         help="--dir <results directory>",
@@ -2039,7 +1250,6 @@
         '--db_override',
         help="--db_override <sqlite db>  override for json DATABASE_SQLITE''",
         default=None)
->>>>>>> a00b4e64
     parser.add_argument('--production', help="--production  stores true, sends email results to production email list",
                         action='store_true')
     parser.add_argument('--outfile', help="--outfile <Output Generic Name>  used as base name for all files generated",
@@ -2053,27 +1263,6 @@
 
     args = parser.parse_args()
 
-<<<<<<< HEAD
-    # load test config file information either <config>.json or <config>.ini
-    use_json = False
-    json_data = ""
-    config_ini = ""
-    if args.use_json:
-        use_json = True
-        try:
-            print("args.json {}".format(args.json))
-            with open(args.json, 'r') as json_config:
-                json_data = json.load(json_config)
-        except:
-            print("Error reading {}".format(args.json))
-    else:
-        config_ini = os.getcwd() + '/' + args.ini
-        if os.path.exists(config_ini):
-            print("TEST CONFIG : {}".format(config_ini))
-        else:
-            print("EXITING: NOTFOUND TEST CONFIG : {} ".format(config_ini))
-            exit(1)
-=======
     # load test config file information either <config>.json
     json_rig = ""
     try:
@@ -2098,15 +1287,9 @@
         print("reading json_test:  {}".format(args.json_test))
         with open(args.json_test, 'r') as json_test_config:
             json_test = json.load(json_test_config)
-<<<<<<< HEAD
-    except:
-        print("Error reading {}".format(args.json_test))
->>>>>>> 974d04d1b1d9127f4e24d71b2e0c5599aa2570e6
-=======
     except json.JSONDecodeError as err:
         print("ERROR reading {json}, ERROR: {error} ".format(json=args.json_test,error=err))
         exit(1)
->>>>>>> a00b4e64
 
     # Test-rig information information
     lanforge_system_node_version = 'NO_LF_NODE_VER'
@@ -2117,18 +1300,11 @@
 
     # select test suite
     test_suite = args.suite
-<<<<<<< HEAD
-<<<<<<< HEAD
-=======
-    __dir = args.dir
-=======
     if args.dir == "":
         __dir = "lf_check_{suite}".format(suite=test_suite)
     else:
         __dir = args.dir
->>>>>>> a00b4e64
     __path = args.path
->>>>>>> 974d04d1b1d9127f4e24d71b2e0c5599aa2570e6
 
     server_override = args.server_override
     db_override = args.db_override
@@ -2149,37 +1325,12 @@
     current_time = time.strftime("%Y-%m-%d-%H-%M-%S", time.localtime())
     csv_results = "{dir}-{outfile}-{current_time}.csv".format(dir=__dir,outfile=args.outfile,current_time=current_time)
     csv_results = report.file_add_path(csv_results)
-<<<<<<< HEAD
-<<<<<<< HEAD
-    outfile = "lf_check-{}-{}".format(args.outfile, current_time)
-    outfile_path = report.file_add_path(outfile)
-=======
-    outfile_name = "lf_check-{}-{}".format(args.outfile, current_time)
-=======
     outfile_name = "{dir}-{outfile}-{current_time}".format(dir=__dir,outfile=args.outfile,current_time=current_time)
->>>>>>> a00b4e64
     outfile = report.file_add_path(outfile_name)
->>>>>>> 974d04d1b1d9127f4e24d71b2e0c5599aa2570e6
     report_path = report.get_report_path()
     log_path = report.get_log_path()
 
     # lf_check() class created
-<<<<<<< HEAD
-    check = lf_check(_use_json=use_json,
-                     _config_ini=config_ini,
-                     _json_data=json_data,
-                     _test_suite=test_suite,
-                     _production=production,
-                     _csv_results=csv_results,
-                     _outfile=outfile_path,
-                     _report_path=report_path)
-
-    # get git sha
-    process = subprocess.Popen(["git", "rev-parse", "HEAD"], stdout=subprocess.PIPE)
-    (commit_hash, err) = process.communicate()
-    exit_code = process.wait()
-    git_sha = commit_hash.decode('utf-8', 'ignore')
-=======
     check = lf_check(_json_rig=json_rig,
                      _json_dut=json_dut,
                      _json_test=json_test,
@@ -2192,7 +1343,6 @@
                      _outfile_name=outfile_name,
                      _report_path=report_path,
                      _log_path=log_path)
->>>>>>> 974d04d1b1d9127f4e24d71b2e0c5599aa2570e6
 
     # set up logging
     logfile = args.logfile[:-4]
@@ -2206,24 +1356,8 @@
     file_handler = logging.FileHandler(logfile, "w")
     file_handler.setFormatter(formatter)
     logger.addHandler(file_handler)
-<<<<<<< HEAD
-    logger.addHandler(logging.StreamHandler(sys.stdout))  # allows to logging to file and stdout
-<<<<<<< HEAD
-
-    # logger setup print out sha
-    logger.info("commit_hash: {}".format(commit_hash))
-    logger.info("commit_hash2: {}".format(commit_hash.decode('utf-8', 'ignore')))
-
-    # read config and run tests
-    check.read_config()
-    check.run_script_test()
-
-    # get sha and lanforge informaiton for results
-=======
-=======
     # allows to logging to file and stdout
     logger.addHandler(logging.StreamHandler(sys.stdout))
->>>>>>> a00b4e64
 
     # read config and run tests
     check.read_json_rig()  # check.read_config
@@ -2231,7 +1365,6 @@
     check.read_json_test()
 
     # get sha and lanforge information for results
->>>>>>> 974d04d1b1d9127f4e24d71b2e0c5599aa2570e6
     # Need to do this after reading the configuration
     try:
         scripts_git_sha = check.get_scripts_git_sha()
@@ -2241,24 +1374,6 @@
 
     try:
         lanforge_system_node_version = check.get_lanforge_system_node_version()
-<<<<<<< HEAD
-        print("lanforge_system_node_version {system_node_ver}".format(system_node_ver=lanforge_system_node_version))
-    except:
-<<<<<<< HEAD
-        print("lanforge_node_version exception")
-=======
-        print("lanforge_system_node_version exception")
->>>>>>> 974d04d1b1d9127f4e24d71b2e0c5599aa2570e6
-
-    try:
-        lanforge_kernel_version = check.get_lanforge_kernel_version()
-        print("lanforge_kernel_version {kernel_ver}".format(kernel_ver=lanforge_kernel_version))
-    except:
-<<<<<<< HEAD
-        print("lanforge_kernel_version exception")
-=======
-        print("lanforge_kernel_version exception, tests aborted check lanforge ip")
-=======
         print("lanforge_system_node_version {system_node_ver}".format(
             system_node_ver=lanforge_system_node_version))
     except BaseException:
@@ -2278,28 +1393,9 @@
             kernel_ver=lanforge_kernel_version))
     except BaseException:
         print("ERROR: lanforge_kernel_version exception, tests aborted check lanforge ip")
->>>>>>> a00b4e64
         exit(1)
->>>>>>> 974d04d1b1d9127f4e24d71b2e0c5599aa2570e6
 
     try:
-<<<<<<< HEAD
-        lanforge_gui_version_full = check.get_lanforge_gui_version()
-        print("lanforge_gui_version_full {lanforge_gui_version_full}".format(lanforge_gui_version_full=lanforge_gui_version_full))
-    except:
-<<<<<<< HEAD
-        print("lanforge_gui_version exception")
-
-        # LANforge and scripts config
-    lf_test_setup = pd.DataFrame({
-        'LANforge': lanforge_node_version,
-        'kernel version': lanforge_kernel_version,
-        'GUI version': lanforge_gui_version,
-        'scripts git sha': scripts_git_sha
-    })
-=======
-        print("lanforge_gui_version exception, tests aborted check lanforge ip")
-=======
         lanforge_server_version_full = check.get_lanforge_server_version()
         print("lanforge_server_version_full {lanforge_server_version_full}".format(
             lanforge_server_version_full=lanforge_server_version_full))
@@ -2313,7 +1409,6 @@
             lanforge_gui_version_full=lanforge_gui_version_full))
     except BaseException:
         print("ERROR: lanforge_gui_version exception, tests aborted check lanforge ip")
->>>>>>> a00b4e64
         exit(1)
 
     try:
@@ -2376,9 +1471,8 @@
 
     # Successfully gathered LANforge information Run Tests
     check.run_script_test()
->>>>>>> 974d04d1b1d9127f4e24d71b2e0c5599aa2570e6
-
-    # Add the qa_report_html 
+
+    # Add the qa_report_html
     qa_report_html = check.qa_report_html
 
     lf_suite_time = pd.DataFrame()
@@ -2440,64 +1534,9 @@
     except BaseException:
         print("exception write_pdf_with_timestamp()")
 
-<<<<<<< HEAD
-    report_path = os.path.dirname(html_report)
-    parent_report_dir = os.path.dirname(report_path)
-
-    # copy results to lastest so someone may see the latest.
-    lf_check_latest_html = parent_report_dir + "/lf_check_latest.html"
-    # duplicates html_report file up one directory
-    lf_check_html_report = parent_report_dir + "/{}.html".format(outfile)
-
-    banner_src_png = report_path + "/banner.png"
-    banner_dest_png = parent_report_dir + "/banner.png"
-    CandelaLogo_src_png = report_path + "/CandelaLogo2-90dpi-200x90-trans.png"
-    CandelaLogo_dest_png = parent_report_dir + "/CandelaLogo2-90dpi-200x90-trans.png"
-    CandelaLogo_small_src_png = report_path + "/candela_swirl_small-72h.png"
-    CandelaLogo_small_dest_png = parent_report_dir + "/candela_swirl_small-72h.png"
-    report_src_css = report_path + "/report.css"
-    report_dest_css = parent_report_dir + "/report.css"
-    custom_src_css = report_path + "/custom.css"
-    custom_dest_css = parent_report_dir + "/custom.css"
-    font_src_woff = report_path + "/CenturyGothic.woff"
-    font_dest_woff = parent_report_dir + "/CenturyGothic.woff"
-
-    # pprint.pprint([
-    #    ('banner_src', banner_src_png),
-    #    ('banner_dest', banner_dest_png),
-    #    ('CandelaLogo_src_png', CandelaLogo_src_png),
-    #    ('CandelaLogo_dest_png', CandelaLogo_dest_png),
-    #    ('report_src_css', report_src_css),
-    #    ('custom_src_css', custom_src_css)
-    # ])
-
-    # copy one directory above
-    try:
-        shutil.copyfile(html_report, lf_check_latest_html)
-    except:
-        print("check permissions on {lf_check_latest_html}".format(lf_check_latest_html=lf_check_latest_html))
-    shutil.copyfile(html_report, lf_check_html_report)
-
-    # copy banner and logo up one directory,
-    shutil.copyfile(banner_src_png, banner_dest_png)
-    shutil.copyfile(CandelaLogo_src_png, CandelaLogo_dest_png)
-    shutil.copyfile(report_src_css, report_dest_css)
-    shutil.copyfile(custom_src_css, custom_dest_css)
-    shutil.copyfile(font_src_woff, font_dest_woff)
-    shutil.copyfile(CandelaLogo_small_src_png, CandelaLogo_small_dest_png)
-
-    # print out locations of results
-    print("lf_check_latest.html: " + lf_check_latest_html)
-    print("lf_check_html_report: " + lf_check_html_report)
-=======
     print("lf_check_html_report: " + html_report)
     check.send_results_email(report_file=html_report)
-<<<<<<< HEAD
->>>>>>> 974d04d1b1d9127f4e24d71b2e0c5599aa2570e6
-
-
-=======
-    # 
+    #
     if args.update_latest:
         report_path = os.path.dirname(html_report)
         parent_report_dir = os.path.dirname(report_path)
@@ -2545,7 +1584,6 @@
 
         # print out locations of results
         print("html_report_latest: {latest}".format(latest=html_report_latest))
->>>>>>> a00b4e64
 
 if __name__ == '__main__':
     main()